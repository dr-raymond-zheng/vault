--- conflicted
+++ resolved
@@ -274,21 +274,6 @@
 }
 
 type MountConfigInput struct {
-<<<<<<< HEAD
-	Options                   map[string]string      `json:"options" mapstructure:"options"`
-	DefaultLeaseTTL           string                 `json:"default_lease_ttl" mapstructure:"default_lease_ttl"`
-	Description               *string                `json:"description,omitempty" mapstructure:"description"`
-	MaxLeaseTTL               string                 `json:"max_lease_ttl" mapstructure:"max_lease_ttl"`
-	ForceNoCache              bool                   `json:"force_no_cache" mapstructure:"force_no_cache"`
-	AuditNonHMACRequestKeys   []string               `json:"audit_non_hmac_request_keys,omitempty" mapstructure:"audit_non_hmac_request_keys"`
-	AuditNonHMACResponseKeys  []string               `json:"audit_non_hmac_response_keys,omitempty" mapstructure:"audit_non_hmac_response_keys"`
-	ListingVisibility         string                 `json:"listing_visibility,omitempty" mapstructure:"listing_visibility"`
-	PassthroughRequestHeaders []string               `json:"passthrough_request_headers,omitempty" mapstructure:"passthrough_request_headers"`
-	AllowedResponseHeaders    []string               `json:"allowed_response_headers,omitempty" mapstructure:"allowed_response_headers"`
-	TokenType                 string                 `json:"token_type,omitempty" mapstructure:"token_type"`
-	AllowedManagedKeys        []string               `json:"allowed_managed_keys,omitempty" mapstructure:"allowed_managed_keys"`
-	UserLockoutConfig         UserLockoutConfigInput `json:"user_lockout_config"`
-=======
 	Options                   map[string]string `json:"options" mapstructure:"options"`
 	DefaultLeaseTTL           string            `json:"default_lease_ttl" mapstructure:"default_lease_ttl"`
 	Description               *string           `json:"description,omitempty" mapstructure:"description"`
@@ -302,8 +287,7 @@
 	TokenType                 string            `json:"token_type,omitempty" mapstructure:"token_type"`
 	AllowedManagedKeys        []string          `json:"allowed_managed_keys,omitempty" mapstructure:"allowed_managed_keys"`
 	PluginVersion             string            `json:"plugin_version,omitempty"`
->>>>>>> c2d427e7
-
+	UserLockoutConfig         UserLockoutConfigInput `json:"user_lockout_config"`
 	// Deprecated: This field will always be blank for newer server responses.
 	PluginName string `json:"plugin_name,omitempty" mapstructure:"plugin_name"`
 }
