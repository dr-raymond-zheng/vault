// Copyright (c) HashiCorp, Inc.
// SPDX-License-Identifier: MPL-2.0

package api

import (
	"context"
	"crypto/hmac"
	"crypto/sha256"
	"crypto/tls"
	"encoding/base64"
	"encoding/hex"
	"fmt"
	"net"
	"net/http"
	"net/url"
	"os"
	"path"
	"strconv"
	"strings"
	"sync"
	"time"
	"unicode"

	"github.com/hashicorp/errwrap"
	"github.com/hashicorp/go-cleanhttp"
	"github.com/hashicorp/go-retryablehttp"
	"github.com/hashicorp/go-rootcerts"
	"github.com/hashicorp/go-secure-stdlib/parseutil"
	"github.com/hashicorp/go-secure-stdlib/strutil"
	"golang.org/x/net/http2"
	"golang.org/x/time/rate"
)

const (
	EnvVaultAddress          = "VAULT_ADDR"
	EnvVaultAgentAddr        = "VAULT_AGENT_ADDR"
	EnvVaultCACert           = "VAULT_CACERT"
	EnvVaultCACertBytes      = "VAULT_CACERT_BYTES"
	EnvVaultCAPath           = "VAULT_CAPATH"
	EnvVaultClientCert       = "VAULT_CLIENT_CERT"
	EnvVaultClientKey        = "VAULT_CLIENT_KEY"
	EnvVaultClientTimeout    = "VAULT_CLIENT_TIMEOUT"
	EnvVaultSRVLookup        = "VAULT_SRV_LOOKUP"
	EnvVaultSkipVerify       = "VAULT_SKIP_VERIFY"
	EnvVaultNamespace        = "VAULT_NAMESPACE"
	EnvVaultTLSServerName    = "VAULT_TLS_SERVER_NAME"
	EnvVaultWrapTTL          = "VAULT_WRAP_TTL"
	EnvVaultMaxRetries       = "VAULT_MAX_RETRIES"
	EnvVaultToken            = "VAULT_TOKEN"
	EnvVaultMFA              = "VAULT_MFA"
	EnvRateLimit             = "VAULT_RATE_LIMIT"
	EnvHTTPProxy             = "VAULT_HTTP_PROXY"
	EnvVaultProxyAddr        = "VAULT_PROXY_ADDR"
	EnvVaultDisableRedirects = "VAULT_DISABLE_REDIRECTS"
	HeaderIndex              = "X-Vault-Index"
	HeaderForward            = "X-Vault-Forward"
	HeaderInconsistent       = "X-Vault-Inconsistent"

	// NamespaceHeaderName is the header set to specify which namespace the
	// request is indented for.
	NamespaceHeaderName = "X-Vault-Namespace"

	// AuthHeaderName is the name of the header containing the token.
	AuthHeaderName = "X-Vault-Token"

	// RequestHeaderName is the name of the header used by the Agent for
	// SSRF protection.
	RequestHeaderName = "X-Vault-Request"

	TLSErrorString = "This error usually means that the server is running with TLS disabled\n" +
		"but the client is configured to use TLS. Please either enable TLS\n" +
		"on the server or run the client with -address set to an address\n" +
		"that uses the http protocol:\n\n" +
		"    vault <command> -address http://<address>\n\n" +
		"You can also set the VAULT_ADDR environment variable:\n\n\n" +
		"    VAULT_ADDR=http://<address> vault <command>\n\n" +
		"where <address> is replaced by the actual address to the server."
)

// Deprecated values
const (
	EnvVaultAgentAddress = "VAULT_AGENT_ADDR"
	EnvVaultInsecure     = "VAULT_SKIP_VERIFY"
)

// WrappingLookupFunc is a function that, given an HTTP verb and a path,
// returns an optional string duration to be used for response wrapping (e.g.
// "15s", or simply "15"). The path will not begin with "/v1/" or "v1/" or "/",
// however, end-of-path forward slashes are not trimmed, so must match your
// called path precisely. Response wrapping will only be used when the return
// value is not the empty string.
type WrappingLookupFunc func(operation, path string) string

// Config is used to configure the creation of the client.
type Config struct {
	modifyLock sync.RWMutex

	// Address is the address of the Vault server. This should be a complete
	// URL such as "http://vault.example.com". If you need a custom SSL
	// cert or want to enable insecure mode, you need to specify a custom
	// HttpClient.
	Address string

	// AgentAddress is the address of the local Vault agent. This should be a
	// complete URL such as "http://vault.example.com".
	AgentAddress string

	// HttpClient is the HTTP client to use. Vault sets sane defaults for the
	// http.Client and its associated http.Transport created in DefaultConfig.
	// If you must modify Vault's defaults, it is suggested that you start with
	// that client and modify as needed rather than start with an empty client
	// (or http.DefaultClient).
	HttpClient *http.Client

	// MinRetryWait controls the minimum time to wait before retrying when a 5xx
	// error occurs. Defaults to 1000 milliseconds.
	MinRetryWait time.Duration

	// MaxRetryWait controls the maximum time to wait before retrying when a 5xx
	// error occurs. Defaults to 1500 milliseconds.
	MaxRetryWait time.Duration

	// MaxRetries controls the maximum number of times to retry when a 5xx
	// error occurs. Set to 0 to disable retrying. Defaults to 2 (for a total
	// of three tries).
	MaxRetries int

	// Timeout, given a non-negative value, will apply the request timeout
	// to each request function unless an earlier deadline is passed to the
	// request function through context.Context. Note that this timeout is
	// not applicable to Logical().ReadRaw* (raw response) functions.
	// Defaults to 60 seconds.
	Timeout time.Duration

	// If there is an error when creating the configuration, this will be the
	// error
	Error error

	// The Backoff function to use; a default is used if not provided
	Backoff retryablehttp.Backoff

	// The CheckRetry function to use; a default is used if not provided
	CheckRetry retryablehttp.CheckRetry

	// Logger is the leveled logger to provide to the retryable HTTP client.
	Logger retryablehttp.LeveledLogger

	// Limiter is the rate limiter used by the client.
	// If this pointer is nil, then there will be no limit set.
	// In contrast, if this pointer is set, even to an empty struct,
	// then that limiter will be used. Note that an empty Limiter
	// is equivalent blocking all events.
	Limiter *rate.Limiter

	// OutputCurlString causes the actual request to return an error of type
	// *OutputStringError. Type asserting the error message will allow
	// fetching a cURL-compatible string for the operation.
	//
	// Note: It is not thread-safe to set this and make concurrent requests
	// with the same client. Cloning a client will not clone this value.
	OutputCurlString bool

	// OutputPolicy causes the actual request to return an error of type
	// *OutputPolicyError. Type asserting the error message will display
	// an example of the required policy HCL needed for the operation.
	//
	// Note: It is not thread-safe to set this and make concurrent requests
	// with the same client. Cloning a client will not clone this value.
	OutputPolicy bool

	// curlCACert, curlCAPath, curlClientCert and curlClientKey are used to keep
	// track of the name of the TLS certs and keys when OutputCurlString is set.
	// Cloning a client will also not clone those values.
	curlCACert, curlCAPath        string
	curlClientCert, curlClientKey string

	// SRVLookup enables the client to lookup the host through DNS SRV lookup
	SRVLookup bool

	// CloneHeaders ensures that the source client's headers are copied to
	// its clone.
	CloneHeaders bool

	// CloneToken from parent.
	CloneToken bool

	// ReadYourWrites ensures isolated read-after-write semantics by
	// providing discovered cluster replication states in each request.
	// The shared state is automatically propagated to all Client clones.
	//
	// Note: Careful consideration should be made prior to enabling this setting
	// since there will be a performance penalty paid upon each request.
	// This feature requires Enterprise server-side.
	ReadYourWrites bool

	// DisableRedirects when set to true, will prevent the client from
	// automatically following a (single) redirect response to its initial
	// request. This behavior may be desirable if using Vault CLI on the server
	// side.
	//
	// Note: Disabling redirect following behavior could cause issues with
	// commands such as 'vault operator raft snapshot' as this redirects to the
	// primary node.
	DisableRedirects bool
	clientTLSConfig  *tls.Config
}

// TLSConfig contains the parameters needed to configure TLS on the HTTP client
// used to communicate with Vault.
type TLSConfig struct {
	// CACert is the path to a PEM-encoded CA cert file to use to verify the
	// Vault server SSL certificate. It takes precedence over CACertBytes
	// and CAPath.
	CACert string

	// CACertBytes is a PEM-encoded certificate or bundle. It takes precedence
	// over CAPath.
	CACertBytes []byte

	// CAPath is the path to a directory of PEM-encoded CA cert files to verify
	// the Vault server SSL certificate.
	CAPath string

	// ClientCert is the path to the certificate for Vault communication
	ClientCert string

	// ClientKey is the path to the private key for Vault communication
	ClientKey string

	// TLSServerName, if set, is used to set the SNI host when connecting via
	// TLS.
	TLSServerName string

	// Insecure enables or disables SSL verification
	Insecure bool
}

// DefaultConfig returns a default configuration for the client. It is
// safe to modify the return value of this function.
//
// The default Address is https://127.0.0.1:8200, but this can be overridden by
// setting the `VAULT_ADDR` environment variable.
//
// If an error is encountered, the Error field on the returned *Config will be populated with the specific error.
func DefaultConfig() *Config {
	config := &Config{
		Address:      "https://127.0.0.1:8200",
		HttpClient:   cleanhttp.DefaultPooledClient(),
		Timeout:      time.Second * 60,
		MinRetryWait: time.Millisecond * 1000,
		MaxRetryWait: time.Millisecond * 1500,
		MaxRetries:   2,
		Backoff:      retryablehttp.LinearJitterBackoff,
	}

	transport := config.HttpClient.Transport.(*http.Transport)
	transport.TLSHandshakeTimeout = 10 * time.Second
	transport.TLSClientConfig = &tls.Config{
		MinVersion: tls.VersionTLS12,
	}
	if err := http2.ConfigureTransport(transport); err != nil {
		config.Error = err
		return config
	}

	if err := config.ReadEnvironment(); err != nil {
		config.Error = err
		return config
	}

	// Ensure redirects are not automatically followed
	// Note that this is sane for the API client as it has its own
	// redirect handling logic (and thus also for command/meta),
	// but in e.g. http_test actual redirect handling is necessary
	config.HttpClient.CheckRedirect = func(req *http.Request, via []*http.Request) error {
		// Returning this value causes the Go net library to not close the
		// response body and to nil out the error. Otherwise retry clients may
		// try three times on every redirect because it sees an error from this
		// function (to prevent redirects) passing through to it.
		return http.ErrUseLastResponse
	}

	return config
}

// configureTLS is a lock free version of ConfigureTLS that can be used in
// ReadEnvironment where the lock is already hold
func (c *Config) configureTLS(t *TLSConfig) error {
	if c.HttpClient == nil {
		c.HttpClient = DefaultConfig().HttpClient
	}
	clientTLSConfig := c.HttpClient.Transport.(*http.Transport).TLSClientConfig

	var clientCert tls.Certificate
	foundClientCert := false

	switch {
	case t.ClientCert != "" && t.ClientKey != "":
		var err error
		clientCert, err = tls.LoadX509KeyPair(t.ClientCert, t.ClientKey)
		if err != nil {
			return err
		}
		foundClientCert = true
		c.curlClientCert = t.ClientCert
		c.curlClientKey = t.ClientKey
	case t.ClientCert != "" || t.ClientKey != "":
		return fmt.Errorf("both client cert and client key must be provided")
	}

	if t.CACert != "" || len(t.CACertBytes) != 0 || t.CAPath != "" {
		c.curlCACert = t.CACert
		c.curlCAPath = t.CAPath
		rootConfig := &rootcerts.Config{
			CAFile:        t.CACert,
			CACertificate: t.CACertBytes,
			CAPath:        t.CAPath,
		}
		if err := rootcerts.ConfigureTLS(clientTLSConfig, rootConfig); err != nil {
			return err
		}
	}

	if t.Insecure {
		clientTLSConfig.InsecureSkipVerify = true
	}

	if foundClientCert {
		// We use this function to ignore the server's preferential list of
		// CAs, otherwise any CA used for the cert auth backend must be in the
		// server's CA pool
		clientTLSConfig.GetClientCertificate = func(*tls.CertificateRequestInfo) (*tls.Certificate, error) {
			return &clientCert, nil
		}
	}

	if t.TLSServerName != "" {
		clientTLSConfig.ServerName = t.TLSServerName
	}
	c.clientTLSConfig = clientTLSConfig

	return nil
}

func (c *Config) TLSConfig() *tls.Config {
<<<<<<< HEAD
=======
	c.modifyLock.RLock()
	defer c.modifyLock.RUnlock()
>>>>>>> 5ce3054e
	return c.clientTLSConfig.Clone()
}

// ConfigureTLS takes a set of TLS configurations and applies those to the
// HTTP client.
func (c *Config) ConfigureTLS(t *TLSConfig) error {
	c.modifyLock.Lock()
	defer c.modifyLock.Unlock()

	return c.configureTLS(t)
}

// ReadEnvironment reads configuration information from the environment. If
// there is an error, no configuration value is updated.
func (c *Config) ReadEnvironment() error {
	var envAddress string
	var envAgentAddress string
	var envCACert string
	var envCACertBytes []byte
	var envCAPath string
	var envClientCert string
	var envClientKey string
	var envClientTimeout time.Duration
	var envInsecure bool
	var envTLSServerName string
	var envMaxRetries *uint64
	var envSRVLookup bool
	var limit *rate.Limiter
	var envVaultProxy string
	var envVaultDisableRedirects bool

	// Parse the environment variables
	if v := os.Getenv(EnvVaultAddress); v != "" {
		envAddress = v
	}
	if v := os.Getenv(EnvVaultAgentAddr); v != "" {
		envAgentAddress = v
	}
	if v := os.Getenv(EnvVaultMaxRetries); v != "" {
		maxRetries, err := strconv.ParseUint(v, 10, 32)
		if err != nil {
			return err
		}
		envMaxRetries = &maxRetries
	}
	if v := os.Getenv(EnvVaultCACert); v != "" {
		envCACert = v
	}
	if v := os.Getenv(EnvVaultCACertBytes); v != "" {
		envCACertBytes = []byte(v)
	}
	if v := os.Getenv(EnvVaultCAPath); v != "" {
		envCAPath = v
	}
	if v := os.Getenv(EnvVaultClientCert); v != "" {
		envClientCert = v
	}
	if v := os.Getenv(EnvVaultClientKey); v != "" {
		envClientKey = v
	}
	if v := os.Getenv(EnvRateLimit); v != "" {
		rateLimit, burstLimit, err := parseRateLimit(v)
		if err != nil {
			return err
		}
		limit = rate.NewLimiter(rate.Limit(rateLimit), burstLimit)
	}
	if t := os.Getenv(EnvVaultClientTimeout); t != "" {
		clientTimeout, err := parseutil.ParseDurationSecond(t)
		if err != nil {
			return fmt.Errorf("could not parse %q", EnvVaultClientTimeout)
		}
		envClientTimeout = clientTimeout
	}
	if v := os.Getenv(EnvVaultSkipVerify); v != "" {
		var err error
		envInsecure, err = strconv.ParseBool(v)
		if err != nil {
			return fmt.Errorf("could not parse %s", EnvVaultSkipVerify)
		}
	}
	if v := os.Getenv(EnvVaultSRVLookup); v != "" {
		var err error
		envSRVLookup, err = strconv.ParseBool(v)
		if err != nil {
			return fmt.Errorf("could not parse %s", EnvVaultSRVLookup)
		}
	}

	if v := os.Getenv(EnvVaultTLSServerName); v != "" {
		envTLSServerName = v
	}

	if v := os.Getenv(EnvHTTPProxy); v != "" {
		envVaultProxy = v
	}

	// VAULT_PROXY_ADDR supersedes VAULT_HTTP_PROXY
	if v := os.Getenv(EnvVaultProxyAddr); v != "" {
		envVaultProxy = v
	}

	if v := os.Getenv(EnvVaultDisableRedirects); v != "" {
		var err error
		envVaultDisableRedirects, err = strconv.ParseBool(v)
		if err != nil {
			return fmt.Errorf("could not parse %s", EnvVaultDisableRedirects)
		}

		c.DisableRedirects = envVaultDisableRedirects
	}

	// Configure the HTTP clients TLS configuration.
	t := &TLSConfig{
		CACert:        envCACert,
		CACertBytes:   envCACertBytes,
		CAPath:        envCAPath,
		ClientCert:    envClientCert,
		ClientKey:     envClientKey,
		TLSServerName: envTLSServerName,
		Insecure:      envInsecure,
	}

	c.modifyLock.Lock()
	defer c.modifyLock.Unlock()

	c.SRVLookup = envSRVLookup
	c.Limiter = limit

	if err := c.configureTLS(t); err != nil {
		return err
	}

	if envAddress != "" {
		c.Address = envAddress
	}

	if envAgentAddress != "" {
		c.AgentAddress = envAgentAddress
	}

	if envMaxRetries != nil {
		c.MaxRetries = int(*envMaxRetries)
	}

	if envClientTimeout != 0 {
		c.Timeout = envClientTimeout
	}

	if envVaultProxy != "" {
		u, err := url.Parse(envVaultProxy)
		if err != nil {
			return err
		}

		transport := c.HttpClient.Transport.(*http.Transport)
		transport.Proxy = http.ProxyURL(u)
	}

	return nil
}

// ParseAddress transforms the provided address into a url.URL and handles
// the case of Unix domain sockets by setting the DialContext in the
// configuration's HttpClient.Transport. This function must be called with
// c.modifyLock held for write access.
func (c *Config) ParseAddress(address string) (*url.URL, error) {
	u, err := url.Parse(address)
	if err != nil {
		return nil, err
	}

	c.Address = address

	if strings.HasPrefix(address, "unix://") {
		// When the address begins with unix://, always change the transport's
		// DialContext (to match previous behaviour)
		socket := strings.TrimPrefix(address, "unix://")

		if transport, ok := c.HttpClient.Transport.(*http.Transport); ok {
			transport.DialContext = func(context.Context, string, string) (net.Conn, error) {
				return net.Dial("unix", socket)
			}

			// Since the address points to a unix domain socket, the scheme in the
			// *URL would be set to `unix`. The *URL in the client is expected to
			// be pointing to the protocol used in the application layer and not to
			// the transport layer. Hence, setting the fields accordingly.
			u.Scheme = "http"
			u.Host = socket
			u.Path = ""
		} else {
			return nil, fmt.Errorf("attempting to specify unix:// address with non-transport transport")
		}
	} else if strings.HasPrefix(c.Address, "unix://") {
		// When the address being set does not begin with unix:// but the previous
		// address in the Config did, change the transport's DialContext back to
		// use the default configuration that cleanhttp uses.

		if transport, ok := c.HttpClient.Transport.(*http.Transport); ok {
			transport.DialContext = cleanhttp.DefaultPooledTransport().DialContext
		}
	}

	return u, nil
}

func parseRateLimit(val string) (rate float64, burst int, err error) {
	_, err = fmt.Sscanf(val, "%f:%d", &rate, &burst)
	if err != nil {
		rate, err = strconv.ParseFloat(val, 64)
		if err != nil {
			err = fmt.Errorf("%v was provided but incorrectly formatted", EnvRateLimit)
		}
		burst = int(rate)
	}

	return rate, burst, err
}

// Client is the client to the Vault API. Create a client with NewClient.
type Client struct {
	modifyLock            sync.RWMutex
	addr                  *url.URL
	config                *Config
	token                 string
	headers               http.Header
	wrappingLookupFunc    WrappingLookupFunc
	mfaCreds              []string
	policyOverride        bool
	requestCallbacks      []RequestCallback
	responseCallbacks     []ResponseCallback
	replicationStateStore *replicationStateStore
}

// NewClient returns a new client for the given configuration.
//
// If the configuration is nil, Vault will use configuration from
// DefaultConfig(), which is the recommended starting configuration.
//
// If the environment variable `VAULT_TOKEN` is present, the token will be
// automatically added to the client. Otherwise, you must manually call
// `SetToken()`.
func NewClient(c *Config) (*Client, error) {
	def := DefaultConfig()
	if def == nil {
		return nil, fmt.Errorf("could not create/read default configuration")
	}
	if def.Error != nil {
		return nil, errwrap.Wrapf("error encountered setting up default configuration: {{err}}", def.Error)
	}

	if c == nil {
		c = def
	}

	c.modifyLock.Lock()
	defer c.modifyLock.Unlock()

	if c.MinRetryWait == 0 {
		c.MinRetryWait = def.MinRetryWait
	}

	if c.MaxRetryWait == 0 {
		c.MaxRetryWait = def.MaxRetryWait
	}

	if c.HttpClient == nil {
		c.HttpClient = def.HttpClient
	}
	if c.HttpClient.Transport == nil {
		c.HttpClient.Transport = def.HttpClient.Transport
	}

	address := c.Address
	if c.AgentAddress != "" {
		address = c.AgentAddress
	}

	u, err := c.ParseAddress(address)
	if err != nil {
		return nil, err
	}

	client := &Client{
		addr:    u,
		config:  c,
		headers: make(http.Header),
	}

	if c.ReadYourWrites {
		client.replicationStateStore = &replicationStateStore{}
	}

	// Add the VaultRequest SSRF protection header
	client.headers[RequestHeaderName] = []string{"true"}

	if token := os.Getenv(EnvVaultToken); token != "" {
		client.token = token
	}

	if namespace := os.Getenv(EnvVaultNamespace); namespace != "" {
		client.setNamespace(namespace)
	}

	return client, nil
}

func (c *Client) CloneConfig() *Config {
	c.modifyLock.RLock()
	defer c.modifyLock.RUnlock()

	newConfig := DefaultConfig()
	newConfig.Address = c.config.Address
	newConfig.AgentAddress = c.config.AgentAddress
	newConfig.MinRetryWait = c.config.MinRetryWait
	newConfig.MaxRetryWait = c.config.MaxRetryWait
	newConfig.MaxRetries = c.config.MaxRetries
	newConfig.Timeout = c.config.Timeout
	newConfig.Backoff = c.config.Backoff
	newConfig.CheckRetry = c.config.CheckRetry
	newConfig.Logger = c.config.Logger
	newConfig.Limiter = c.config.Limiter
	newConfig.SRVLookup = c.config.SRVLookup
	newConfig.CloneHeaders = c.config.CloneHeaders
	newConfig.CloneToken = c.config.CloneToken
	newConfig.ReadYourWrites = c.config.ReadYourWrites
	newConfig.clientTLSConfig = c.config.clientTLSConfig

	// we specifically want a _copy_ of the client here, not a pointer to the original one
	newClient := *c.config.HttpClient
	newConfig.HttpClient = &newClient

	return newConfig
}

// SetAddress sets the address of Vault in the client. The format of address should be
// "<Scheme>://<Host>:<Port>". Setting this on a client will override the
// value of VAULT_ADDR environment variable.
func (c *Client) SetAddress(addr string) error {
	c.modifyLock.Lock()
	defer c.modifyLock.Unlock()

	parsedAddr, err := c.config.ParseAddress(addr)
	if err != nil {
		return errwrap.Wrapf("failed to set address: {{err}}", err)
	}

	c.addr = parsedAddr
	return nil
}

// Address returns the Vault URL the client is configured to connect to
func (c *Client) Address() string {
	c.modifyLock.RLock()
	defer c.modifyLock.RUnlock()

	return c.addr.String()
}

func (c *Client) SetCheckRedirect(f func(*http.Request, []*http.Request) error) {
	c.modifyLock.Lock()
	defer c.modifyLock.Unlock()

	c.config.modifyLock.Lock()
	defer c.config.modifyLock.Unlock()

	c.config.HttpClient.CheckRedirect = f
}

// SetLimiter will set the rate limiter for this client.
// This method is thread-safe.
// rateLimit and burst are specified according to https://godoc.org/golang.org/x/time/rate#NewLimiter
func (c *Client) SetLimiter(rateLimit float64, burst int) {
	c.modifyLock.RLock()
	defer c.modifyLock.RUnlock()
	c.config.modifyLock.Lock()
	defer c.config.modifyLock.Unlock()

	c.config.Limiter = rate.NewLimiter(rate.Limit(rateLimit), burst)
}

func (c *Client) Limiter() *rate.Limiter {
	c.modifyLock.RLock()
	defer c.modifyLock.RUnlock()
	c.config.modifyLock.RLock()
	defer c.config.modifyLock.RUnlock()

	return c.config.Limiter
}

// SetMinRetryWait sets the minimum time to wait before retrying in the case of certain errors.
func (c *Client) SetMinRetryWait(retryWait time.Duration) {
	c.modifyLock.RLock()
	defer c.modifyLock.RUnlock()
	c.config.modifyLock.Lock()
	defer c.config.modifyLock.Unlock()

	c.config.MinRetryWait = retryWait
}

func (c *Client) MinRetryWait() time.Duration {
	c.modifyLock.RLock()
	defer c.modifyLock.RUnlock()
	c.config.modifyLock.RLock()
	defer c.config.modifyLock.RUnlock()

	return c.config.MinRetryWait
}

// SetMaxRetryWait sets the maximum time to wait before retrying in the case of certain errors.
func (c *Client) SetMaxRetryWait(retryWait time.Duration) {
	c.modifyLock.RLock()
	defer c.modifyLock.RUnlock()
	c.config.modifyLock.Lock()
	defer c.config.modifyLock.Unlock()

	c.config.MaxRetryWait = retryWait
}

func (c *Client) MaxRetryWait() time.Duration {
	c.modifyLock.RLock()
	defer c.modifyLock.RUnlock()
	c.config.modifyLock.RLock()
	defer c.config.modifyLock.RUnlock()

	return c.config.MaxRetryWait
}

// SetMaxRetries sets the number of retries that will be used in the case of certain errors
func (c *Client) SetMaxRetries(retries int) {
	c.modifyLock.RLock()
	defer c.modifyLock.RUnlock()
	c.config.modifyLock.Lock()
	defer c.config.modifyLock.Unlock()

	c.config.MaxRetries = retries
}

func (c *Client) SetMaxIdleConnections(idle int) {
	c.modifyLock.RLock()
	defer c.modifyLock.RUnlock()
	c.config.modifyLock.Lock()
	defer c.config.modifyLock.Unlock()

	c.config.HttpClient.Transport.(*http.Transport).MaxIdleConns = idle
}

func (c *Client) MaxIdleConnections() int {
	c.modifyLock.RLock()
	defer c.modifyLock.RUnlock()
	c.config.modifyLock.Lock()
	defer c.config.modifyLock.Unlock()

	return c.config.HttpClient.Transport.(*http.Transport).MaxIdleConns
}

func (c *Client) SetDisableKeepAlives(disable bool) {
	c.modifyLock.RLock()
	defer c.modifyLock.RUnlock()
	c.config.modifyLock.Lock()
	defer c.config.modifyLock.Unlock()

	c.config.HttpClient.Transport.(*http.Transport).DisableKeepAlives = disable
}

func (c *Client) DisableKeepAlives() bool {
	c.modifyLock.RLock()
	defer c.modifyLock.RUnlock()
	c.config.modifyLock.RLock()
	defer c.config.modifyLock.RUnlock()

	return c.config.HttpClient.Transport.(*http.Transport).DisableKeepAlives
}

func (c *Client) MaxRetries() int {
	c.modifyLock.RLock()
	defer c.modifyLock.RUnlock()
	c.config.modifyLock.RLock()
	defer c.config.modifyLock.RUnlock()

	return c.config.MaxRetries
}

func (c *Client) SetSRVLookup(srv bool) {
	c.modifyLock.RLock()
	defer c.modifyLock.RUnlock()
	c.config.modifyLock.Lock()
	defer c.config.modifyLock.Unlock()

	c.config.SRVLookup = srv
}

func (c *Client) SRVLookup() bool {
	c.modifyLock.RLock()
	defer c.modifyLock.RUnlock()
	c.config.modifyLock.RLock()
	defer c.config.modifyLock.RUnlock()

	return c.config.SRVLookup
}

// SetCheckRetry sets the CheckRetry function to be used for future requests.
func (c *Client) SetCheckRetry(checkRetry retryablehttp.CheckRetry) {
	c.modifyLock.RLock()
	defer c.modifyLock.RUnlock()
	c.config.modifyLock.Lock()
	defer c.config.modifyLock.Unlock()

	c.config.CheckRetry = checkRetry
}

func (c *Client) CheckRetry() retryablehttp.CheckRetry {
	c.modifyLock.RLock()
	defer c.modifyLock.RUnlock()
	c.config.modifyLock.RLock()
	defer c.config.modifyLock.RUnlock()

	return c.config.CheckRetry
}

// SetClientTimeout sets the client request timeout
func (c *Client) SetClientTimeout(timeout time.Duration) {
	c.modifyLock.RLock()
	defer c.modifyLock.RUnlock()
	c.config.modifyLock.Lock()
	defer c.config.modifyLock.Unlock()

	c.config.Timeout = timeout
}

func (c *Client) ClientTimeout() time.Duration {
	c.modifyLock.RLock()
	defer c.modifyLock.RUnlock()
	c.config.modifyLock.RLock()
	defer c.config.modifyLock.RUnlock()

	return c.config.Timeout
}

func (c *Client) OutputCurlString() bool {
	c.modifyLock.RLock()
	defer c.modifyLock.RUnlock()
	c.config.modifyLock.RLock()
	defer c.config.modifyLock.RUnlock()

	return c.config.OutputCurlString
}

func (c *Client) SetOutputCurlString(curl bool) {
	c.modifyLock.RLock()
	defer c.modifyLock.RUnlock()
	c.config.modifyLock.Lock()
	defer c.config.modifyLock.Unlock()

	c.config.OutputCurlString = curl
}

func (c *Client) OutputPolicy() bool {
	c.modifyLock.RLock()
	defer c.modifyLock.RUnlock()
	c.config.modifyLock.RLock()
	defer c.config.modifyLock.RUnlock()

	return c.config.OutputPolicy
}

func (c *Client) SetOutputPolicy(isSet bool) {
	c.modifyLock.RLock()
	defer c.modifyLock.RUnlock()
	c.config.modifyLock.Lock()
	defer c.config.modifyLock.Unlock()

	c.config.OutputPolicy = isSet
}

// CurrentWrappingLookupFunc sets a lookup function that returns desired wrap TTLs
// for a given operation and path.
func (c *Client) CurrentWrappingLookupFunc() WrappingLookupFunc {
	c.modifyLock.RLock()
	defer c.modifyLock.RUnlock()
	return c.wrappingLookupFunc
}

// SetWrappingLookupFunc sets a lookup function that returns desired wrap TTLs
// for a given operation and path.
func (c *Client) SetWrappingLookupFunc(lookupFunc WrappingLookupFunc) {
	c.modifyLock.Lock()
	defer c.modifyLock.Unlock()
	c.wrappingLookupFunc = lookupFunc
}

// SetMFACreds sets the MFA credentials supplied either via the environment
// variable or via the command line.
func (c *Client) SetMFACreds(creds []string) {
	c.modifyLock.Lock()
	defer c.modifyLock.Unlock()
	c.mfaCreds = creds
}

// SetNamespace sets the namespace supplied either via the environment
// variable or via the command line.
func (c *Client) SetNamespace(namespace string) {
	c.modifyLock.Lock()
	defer c.modifyLock.Unlock()
	c.setNamespace(namespace)
}

func (c *Client) setNamespace(namespace string) {
	if c.headers == nil {
		c.headers = make(http.Header)
	}

	c.headers.Set(NamespaceHeaderName, namespace)
}

// ClearNamespace removes the namespace header if set.
func (c *Client) ClearNamespace() {
	c.modifyLock.Lock()
	defer c.modifyLock.Unlock()
	if c.headers != nil {
		c.headers.Del(NamespaceHeaderName)
	}
}

// Namespace returns the namespace currently set in this client. It will
// return an empty string if there is no namespace set.
func (c *Client) Namespace() string {
	c.modifyLock.Lock()
	defer c.modifyLock.Unlock()
	if c.headers == nil {
		return ""
	}
	return c.headers.Get(NamespaceHeaderName)
}

// WithNamespace makes a shallow copy of Client, modifies it to use
// the given namespace, and returns it. Passing an empty string will
// temporarily unset the namespace.
func (c *Client) WithNamespace(namespace string) *Client {
	c2 := *c
	c2.modifyLock = sync.RWMutex{}
	c2.headers = c.Headers()
	if namespace == "" {
		c2.ClearNamespace()
	} else {
		c2.SetNamespace(namespace)
	}
	return &c2
}

// Token returns the access token being used by this client. It will
// return the empty string if there is no token set.
func (c *Client) Token() string {
	c.modifyLock.RLock()
	defer c.modifyLock.RUnlock()
	return c.token
}

// SetToken sets the token directly. This won't perform any auth
// verification, it simply sets the token properly for future requests.
func (c *Client) SetToken(v string) {
	c.modifyLock.Lock()
	defer c.modifyLock.Unlock()
	c.token = v
}

// ClearToken deletes the token if it is set or does nothing otherwise.
func (c *Client) ClearToken() {
	c.modifyLock.Lock()
	defer c.modifyLock.Unlock()
	c.token = ""
}

// Headers gets the current set of headers used for requests. This returns a
// copy; to modify it call AddHeader or SetHeaders.
func (c *Client) Headers() http.Header {
	c.modifyLock.RLock()
	defer c.modifyLock.RUnlock()

	if c.headers == nil {
		return nil
	}

	ret := make(http.Header)
	for k, v := range c.headers {
		for _, val := range v {
			ret[k] = append(ret[k], val)
		}
	}

	return ret
}

// AddHeader allows a single header key/value pair to be added
// in a race-safe fashion.
func (c *Client) AddHeader(key, value string) {
	c.modifyLock.Lock()
	defer c.modifyLock.Unlock()
	c.headers.Add(key, value)
}

// SetHeaders clears all previous headers and uses only the given
// ones going forward.
func (c *Client) SetHeaders(headers http.Header) {
	c.modifyLock.Lock()
	defer c.modifyLock.Unlock()
	c.headers = headers
}

// SetBackoff sets the backoff function to be used for future requests.
func (c *Client) SetBackoff(backoff retryablehttp.Backoff) {
	c.modifyLock.RLock()
	defer c.modifyLock.RUnlock()
	c.config.modifyLock.Lock()
	defer c.config.modifyLock.Unlock()

	c.config.Backoff = backoff
}

func (c *Client) SetLogger(logger retryablehttp.LeveledLogger) {
	c.modifyLock.RLock()
	defer c.modifyLock.RUnlock()
	c.config.modifyLock.Lock()
	defer c.config.modifyLock.Unlock()

	c.config.Logger = logger
}

// SetCloneHeaders to allow headers to be copied whenever the client is cloned.
func (c *Client) SetCloneHeaders(cloneHeaders bool) {
	c.modifyLock.Lock()
	defer c.modifyLock.Unlock()
	c.config.modifyLock.Lock()
	defer c.config.modifyLock.Unlock()

	c.config.CloneHeaders = cloneHeaders
}

// CloneHeaders gets the configured CloneHeaders value.
func (c *Client) CloneHeaders() bool {
	c.modifyLock.RLock()
	defer c.modifyLock.RUnlock()
	c.config.modifyLock.RLock()
	defer c.config.modifyLock.RUnlock()

	return c.config.CloneHeaders
}

// SetCloneToken from parent
func (c *Client) SetCloneToken(cloneToken bool) {
	c.modifyLock.Lock()
	defer c.modifyLock.Unlock()
	c.config.modifyLock.Lock()
	defer c.config.modifyLock.Unlock()

	c.config.CloneToken = cloneToken
}

// CloneToken gets the configured CloneToken value.
func (c *Client) CloneToken() bool {
	c.modifyLock.RLock()
	defer c.modifyLock.RUnlock()
	c.config.modifyLock.RLock()
	defer c.config.modifyLock.RUnlock()

	return c.config.CloneToken
}

// SetReadYourWrites to prevent reading stale cluster replication state.
func (c *Client) SetReadYourWrites(preventStaleReads bool) {
	c.modifyLock.Lock()
	defer c.modifyLock.Unlock()
	c.config.modifyLock.Lock()
	defer c.config.modifyLock.Unlock()

	if preventStaleReads {
		if c.replicationStateStore == nil {
			c.replicationStateStore = &replicationStateStore{}
		}
	} else {
		c.replicationStateStore = nil
	}

	c.config.ReadYourWrites = preventStaleReads
}

// ReadYourWrites gets the configured value of ReadYourWrites
func (c *Client) ReadYourWrites() bool {
	c.modifyLock.RLock()
	defer c.modifyLock.RUnlock()
	c.config.modifyLock.RLock()
	defer c.config.modifyLock.RUnlock()

	return c.config.ReadYourWrites
}

// Clone creates a new client with the same configuration. Note that the same
// underlying http.Client is used; modifying the client from more than one
// goroutine at once may not be safe, so modify the client as needed and then
// clone. The headers are cloned based on the CloneHeaders property of the
// source config
//
// Also, only the client's config is currently copied; this means items not in
// the api.Config struct, such as policy override and wrapping function
// behavior, must currently then be set as desired on the new client.
func (c *Client) Clone() (*Client, error) {
	return c.clone(c.config.CloneHeaders)
}

// CloneWithHeaders creates a new client similar to Clone, with the difference
// being that the  headers are always cloned
func (c *Client) CloneWithHeaders() (*Client, error) {
	return c.clone(true)
}

// clone creates a new client, with the headers being cloned based on the
// passed in cloneheaders boolean
func (c *Client) clone(cloneHeaders bool) (*Client, error) {
	c.modifyLock.RLock()
	defer c.modifyLock.RUnlock()

	config := c.config
	config.modifyLock.RLock()
	defer config.modifyLock.RUnlock()

	newConfig := &Config{
		Address:        config.Address,
		HttpClient:     config.HttpClient,
		MinRetryWait:   config.MinRetryWait,
		MaxRetryWait:   config.MaxRetryWait,
		MaxRetries:     config.MaxRetries,
		Timeout:        config.Timeout,
		Backoff:        config.Backoff,
		CheckRetry:     config.CheckRetry,
		Logger:         config.Logger,
		Limiter:        config.Limiter,
		AgentAddress:   config.AgentAddress,
		SRVLookup:      config.SRVLookup,
		CloneHeaders:   config.CloneHeaders,
		CloneToken:     config.CloneToken,
		ReadYourWrites: config.ReadYourWrites,
	}
	client, err := NewClient(newConfig)
	if err != nil {
		return nil, err
	}

	if cloneHeaders {
		client.SetHeaders(c.Headers().Clone())
	}

	if config.CloneToken {
		client.SetToken(c.token)
	}

	client.replicationStateStore = c.replicationStateStore

	return client, nil
}

// SetPolicyOverride sets whether requests should be sent with the policy
// override flag to request overriding soft-mandatory Sentinel policies (both
// RGPs and EGPs)
func (c *Client) SetPolicyOverride(override bool) {
	c.modifyLock.Lock()
	defer c.modifyLock.Unlock()
	c.policyOverride = override
}

// NewRequest creates a new raw request object to query the Vault server
// configured for this client. This is an advanced method and generally
// doesn't need to be called externally.
func (c *Client) NewRequest(method, requestPath string) *Request {
	c.modifyLock.RLock()
	addr := c.addr
	token := c.token
	mfaCreds := c.mfaCreds
	wrappingLookupFunc := c.wrappingLookupFunc
	policyOverride := c.policyOverride
	c.modifyLock.RUnlock()

	host := addr.Host
	// if SRV records exist (see https://tools.ietf.org/html/draft-andrews-http-srv-02), lookup the SRV
	// record and take the highest match; this is not designed for high-availability, just discovery
	// Internet Draft specifies that the SRV record is ignored if a port is given
	if addr.Port() == "" && c.config.SRVLookup {
		_, addrs, err := net.LookupSRV("http", "tcp", addr.Hostname())
		if err == nil && len(addrs) > 0 {
			host = fmt.Sprintf("%s:%d", addrs[0].Target, addrs[0].Port)
		}
	}

	req := &Request{
		Method: method,
		URL: &url.URL{
			User:   addr.User,
			Scheme: addr.Scheme,
			Host:   host,
			Path:   path.Join(addr.Path, requestPath),
		},
		Host:        addr.Host,
		ClientToken: token,
		Params:      make(map[string][]string),
	}

	var lookupPath string
	switch {
	case strings.HasPrefix(requestPath, "/v1/"):
		lookupPath = strings.TrimPrefix(requestPath, "/v1/")
	case strings.HasPrefix(requestPath, "v1/"):
		lookupPath = strings.TrimPrefix(requestPath, "v1/")
	default:
		lookupPath = requestPath
	}

	req.MFAHeaderVals = mfaCreds

	if wrappingLookupFunc != nil {
		req.WrapTTL = wrappingLookupFunc(method, lookupPath)
	} else {
		req.WrapTTL = DefaultWrappingLookupFunc(method, lookupPath)
	}

	req.Headers = c.Headers()
	req.PolicyOverride = policyOverride

	return req
}

// RawRequest performs the raw request given. This request may be against
// a Vault server not configured with this client. This is an advanced operation
// that generally won't need to be called externally.
//
// Deprecated: This method should not be used directly. Use higher level
// methods instead.
func (c *Client) RawRequest(r *Request) (*Response, error) {
	return c.RawRequestWithContext(context.Background(), r)
}

// RawRequestWithContext performs the raw request given. This request may be against
// a Vault server not configured with this client. This is an advanced operation
// that generally won't need to be called externally.
//
// Deprecated: This method should not be used directly. Use higher level
// methods instead.
func (c *Client) RawRequestWithContext(ctx context.Context, r *Request) (*Response, error) {
	// Note: we purposefully do not call cancel manually. The reason is
	// when canceled, the request.Body will EOF when reading due to the way
	// it streams data in. Cancel will still be run when the timeout is
	// hit, so this doesn't really harm anything.
	ctx, _ = c.withConfiguredTimeout(ctx)
	return c.rawRequestWithContext(ctx, r)
}

func (c *Client) rawRequestWithContext(ctx context.Context, r *Request) (*Response, error) {
	c.modifyLock.RLock()
	token := c.token

	c.config.modifyLock.RLock()
	limiter := c.config.Limiter
	minRetryWait := c.config.MinRetryWait
	maxRetryWait := c.config.MaxRetryWait
	maxRetries := c.config.MaxRetries
	checkRetry := c.config.CheckRetry
	backoff := c.config.Backoff
	httpClient := c.config.HttpClient
	ns := c.headers.Get(NamespaceHeaderName)
	outputCurlString := c.config.OutputCurlString
	outputPolicy := c.config.OutputPolicy
	logger := c.config.Logger
	disableRedirects := c.config.DisableRedirects
	c.config.modifyLock.RUnlock()

	c.modifyLock.RUnlock()

	// ensure that the most current namespace setting is used at the time of the call
	// e.g. calls using (*Client).WithNamespace
	switch ns {
	case "":
		r.Headers.Del(NamespaceHeaderName)
	default:
		r.Headers.Set(NamespaceHeaderName, ns)
	}

	for _, cb := range c.requestCallbacks {
		cb(r)
	}

	if c.config.ReadYourWrites {
		c.replicationStateStore.requireState(r)
	}

	if limiter != nil {
		limiter.Wait(ctx)
	}

	// check the token before potentially erroring from the API
	if err := validateToken(token); err != nil {
		return nil, err
	}

	redirectCount := 0
START:
	req, err := r.toRetryableHTTP()
	if err != nil {
		return nil, err
	}
	if req == nil {
		return nil, fmt.Errorf("nil request created")
	}

	if outputCurlString {
		LastOutputStringError = &OutputStringError{
			Request:       req,
			TLSSkipVerify: c.config.HttpClient.Transport.(*http.Transport).TLSClientConfig.InsecureSkipVerify,
			ClientCert:    c.config.curlClientCert,
			ClientKey:     c.config.curlClientKey,
			ClientCACert:  c.config.curlCACert,
			ClientCAPath:  c.config.curlCAPath,
		}
		return nil, LastOutputStringError
	}

	if outputPolicy {
		LastOutputPolicyError = &OutputPolicyError{
			method: req.Method,
			path:   strings.TrimPrefix(req.URL.Path, "/v1"),
			params: req.URL.Query(),
		}
		return nil, LastOutputPolicyError
	}

	req.Request = req.Request.WithContext(ctx)

	if backoff == nil {
		backoff = retryablehttp.LinearJitterBackoff
	}

	if checkRetry == nil {
		checkRetry = DefaultRetryPolicy
	}

	client := &retryablehttp.Client{
		HTTPClient:   httpClient,
		RetryWaitMin: minRetryWait,
		RetryWaitMax: maxRetryWait,
		RetryMax:     maxRetries,
		Backoff:      backoff,
		CheckRetry:   checkRetry,
		Logger:       logger,
		ErrorHandler: retryablehttp.PassthroughErrorHandler,
	}

	var result *Response
	resp, err := client.Do(req)
	if resp != nil {
		result = &Response{Response: resp}
	}
	if err != nil {
		if strings.Contains(err.Error(), "tls: oversized") {
			err = errwrap.Wrapf("{{err}}\n\n"+TLSErrorString, err)
		}
		return result, err
	}

	// Check for a redirect, only allowing for a single redirect (if redirects aren't disabled)
	if (resp.StatusCode == 301 || resp.StatusCode == 302 || resp.StatusCode == 307) && redirectCount == 0 && !disableRedirects {
		// Parse the updated location
		respLoc, err := resp.Location()
		if err != nil {
			return result, err
		}

		// Ensure a protocol downgrade doesn't happen
		if req.URL.Scheme == "https" && respLoc.Scheme != "https" {
			return result, fmt.Errorf("redirect would cause protocol downgrade")
		}

		// Update the request
		r.URL = respLoc

		// Reset the request body if any
		if err := r.ResetJSONBody(); err != nil {
			return result, err
		}

		// Retry the request
		redirectCount++
		goto START
	}

	if result != nil {
		for _, cb := range c.responseCallbacks {
			cb(result)
		}

		if c.config.ReadYourWrites {
			c.replicationStateStore.recordState(result)
		}
	}
	if err := result.Error(); err != nil {
		return result, err
	}

	return result, nil
}

// httpRequestWithContext avoids the use of the go-retryable library found in RawRequestWithContext and is
// useful when making calls where a net/http client is desirable. A single redirect (status code 301, 302,
// or 307) will be followed but all retry and timeout logic is the responsibility of the caller as is
// closing the Response body.
func (c *Client) httpRequestWithContext(ctx context.Context, r *Request) (*Response, error) {
	req, err := http.NewRequestWithContext(ctx, r.Method, r.URL.RequestURI(), r.Body)
	if err != nil {
		return nil, err
	}

	c.modifyLock.RLock()
	token := c.token

	c.config.modifyLock.RLock()
	limiter := c.config.Limiter
	httpClient := c.config.HttpClient
	outputCurlString := c.config.OutputCurlString
	outputPolicy := c.config.OutputPolicy
	disableRedirects := c.config.DisableRedirects

	// add headers
	if c.headers != nil {
		for header, vals := range c.headers {
			for _, val := range vals {
				req.Header.Add(header, val)
			}
		}
		// explicitly set the namespace header to current client
		if ns := c.headers.Get(NamespaceHeaderName); ns != "" {
			r.Headers.Set(NamespaceHeaderName, ns)
		}
	}

	c.config.modifyLock.RUnlock()
	c.modifyLock.RUnlock()

	// OutputCurlString and OutputPolicy logic rely on the request type to be retryable.Request
	if outputCurlString {
		return nil, fmt.Errorf("output-curl-string is not implemented for this request")
	}
	if outputPolicy {
		return nil, fmt.Errorf("output-policy is not implemented for this request")
	}

	req.URL.User = r.URL.User
	req.URL.Scheme = r.URL.Scheme
	req.URL.Host = r.URL.Host
	req.Host = r.URL.Host

	if len(r.ClientToken) != 0 {
		req.Header.Set(AuthHeaderName, r.ClientToken)
	}

	if len(r.WrapTTL) != 0 {
		req.Header.Set("X-Vault-Wrap-TTL", r.WrapTTL)
	}

	if len(r.MFAHeaderVals) != 0 {
		for _, mfaHeaderVal := range r.MFAHeaderVals {
			req.Header.Add("X-Vault-MFA", mfaHeaderVal)
		}
	}

	if r.PolicyOverride {
		req.Header.Set("X-Vault-Policy-Override", "true")
	}

	if limiter != nil {
		limiter.Wait(ctx)
	}

	// check the token before potentially erroring from the API
	if err := validateToken(token); err != nil {
		return nil, err
	}

	var result *Response

	resp, err := httpClient.Do(req)

	if resp != nil {
		result = &Response{Response: resp}
	}

	if err != nil {
		if strings.Contains(err.Error(), "tls: oversized") {
			err = errwrap.Wrapf("{{err}}\n\n"+TLSErrorString, err)
		}
		return result, err
	}

	// Check for a redirect, only allowing for a single redirect, if redirects aren't disabled
	if (resp.StatusCode == 301 || resp.StatusCode == 302 || resp.StatusCode == 307) && !disableRedirects {
		// Parse the updated location
		respLoc, err := resp.Location()
		if err != nil {
			return result, fmt.Errorf("redirect failed: %s", err)
		}

		// Ensure a protocol downgrade doesn't happen
		if req.URL.Scheme == "https" && respLoc.Scheme != "https" {
			return result, fmt.Errorf("redirect would cause protocol downgrade")
		}

		// Update the request
		req.URL = respLoc

		// Reset the request body if any
		if err := r.ResetJSONBody(); err != nil {
			return result, fmt.Errorf("redirect failed: %s", err)
		}

		// Retry the request
		resp, err = httpClient.Do(req)
		if err != nil {
			return result, fmt.Errorf("redirect failed: %s", err)
		}
	}

	if err := result.Error(); err != nil {
		return nil, err
	}

	return result, nil
}

type (
	RequestCallback  func(*Request)
	ResponseCallback func(*Response)
)

// WithRequestCallbacks makes a shallow clone of Client, modifies it to use
// the given callbacks, and returns it.  Each of the callbacks will be invoked
// on every outgoing request.  A client may be used to issue requests
// concurrently; any locking needed by callbacks invoked concurrently is the
// callback's responsibility.
func (c *Client) WithRequestCallbacks(callbacks ...RequestCallback) *Client {
	c2 := *c
	c2.modifyLock = sync.RWMutex{}
	c2.requestCallbacks = callbacks
	return &c2
}

// WithResponseCallbacks makes a shallow clone of Client, modifies it to use
// the given callbacks, and returns it.  Each of the callbacks will be invoked
// on every received response.  A client may be used to issue requests
// concurrently; any locking needed by callbacks invoked concurrently is the
// callback's responsibility.
func (c *Client) WithResponseCallbacks(callbacks ...ResponseCallback) *Client {
	c2 := *c
	c2.modifyLock = sync.RWMutex{}
	c2.responseCallbacks = callbacks
	return &c2
}

// withConfiguredTimeout wraps the context with a timeout from the client configuration.
func (c *Client) withConfiguredTimeout(ctx context.Context) (context.Context, context.CancelFunc) {
	timeout := c.ClientTimeout()

	if timeout > 0 {
		return context.WithTimeout(ctx, timeout)
	}

	return ctx, func() {}
}

// RecordState returns a response callback that will record the state returned
// by Vault in a response header.
func RecordState(state *string) ResponseCallback {
	return func(resp *Response) {
		*state = resp.Header.Get(HeaderIndex)
	}
}

// RequireState returns a request callback that will add a request header to
// specify the state we require of Vault. This state was obtained from a
// response header seen previous, probably captured with RecordState.
func RequireState(states ...string) RequestCallback {
	return func(req *Request) {
		for _, s := range states {
			req.Headers.Add(HeaderIndex, s)
		}
	}
}

// compareReplicationStates returns 1 if s1 is newer or identical, -1 if s1 is older, and 0
// if neither s1 or s2 is strictly greater. An error is returned if s1 or s2
// are invalid or from different clusters.
func compareReplicationStates(s1, s2 string) (int, error) {
	w1, err := ParseReplicationState(s1, nil)
	if err != nil {
		return 0, err
	}
	w2, err := ParseReplicationState(s2, nil)
	if err != nil {
		return 0, err
	}

	if w1.ClusterID != w2.ClusterID {
		return 0, fmt.Errorf("can't compare replication states with different ClusterIDs")
	}

	switch {
	case w1.LocalIndex >= w2.LocalIndex && w1.ReplicatedIndex >= w2.ReplicatedIndex:
		return 1, nil
	// We've already handled the case where both are equal above, so really we're
	// asking here if one or both are lesser.
	case w1.LocalIndex <= w2.LocalIndex && w1.ReplicatedIndex <= w2.ReplicatedIndex:
		return -1, nil
	}

	return 0, nil
}

// MergeReplicationStates returns a merged array of replication states by iterating
// through all states in `old`. An iterated state is merged to the result before `new`
// based on the result of compareReplicationStates
func MergeReplicationStates(old []string, new string) []string {
	if len(old) == 0 || len(old) > 2 {
		return []string{new}
	}

	var ret []string
	for _, o := range old {
		c, err := compareReplicationStates(o, new)
		if err != nil {
			return []string{new}
		}
		switch c {
		case 1:
			ret = append(ret, o)
		case -1:
			ret = append(ret, new)
		case 0:
			ret = append(ret, o, new)
		}
	}
	return strutil.RemoveDuplicates(ret, false)
}

type WALState struct {
	ClusterID       string
	LocalIndex      uint64
	ReplicatedIndex uint64
}

func ParseReplicationState(raw string, hmacKey []byte) (*WALState, error) {
	cooked, err := base64.StdEncoding.DecodeString(raw)
	if err != nil {
		return nil, err
	}
	s := string(cooked)

	lastIndex := strings.LastIndexByte(s, ':')
	if lastIndex == -1 {
		return nil, fmt.Errorf("invalid full state header format")
	}
	state, stateHMACRaw := s[:lastIndex], s[lastIndex+1:]
	stateHMAC, err := hex.DecodeString(stateHMACRaw)
	if err != nil {
		return nil, fmt.Errorf("invalid state header HMAC: %v, %w", stateHMACRaw, err)
	}

	if len(hmacKey) != 0 {
		hm := hmac.New(sha256.New, hmacKey)
		hm.Write([]byte(state))
		if !hmac.Equal(hm.Sum(nil), stateHMAC) {
			return nil, fmt.Errorf("invalid state header HMAC (mismatch)")
		}
	}

	pieces := strings.Split(state, ":")
	if len(pieces) != 4 || pieces[0] != "v1" || pieces[1] == "" {
		return nil, fmt.Errorf("invalid state header format")
	}
	localIndex, err := strconv.ParseUint(pieces[2], 10, 64)
	if err != nil {
		return nil, fmt.Errorf("invalid local index in state header: %w", err)
	}
	replicatedIndex, err := strconv.ParseUint(pieces[3], 10, 64)
	if err != nil {
		return nil, fmt.Errorf("invalid replicated index in state header: %w", err)
	}

	return &WALState{
		ClusterID:       pieces[1],
		LocalIndex:      localIndex,
		ReplicatedIndex: replicatedIndex,
	}, nil
}

// ForwardInconsistent returns a request callback that will add a request
// header which says: if the state required isn't present on the node receiving
// this request, forward it to the active node.  This should be used in
// conjunction with RequireState.
func ForwardInconsistent() RequestCallback {
	return func(req *Request) {
		req.Headers.Set(HeaderInconsistent, "forward-active-node")
	}
}

// ForwardAlways returns a request callback which adds a header telling any
// performance standbys handling the request to forward it to the active node.
// This feature must be enabled in Vault's configuration.
func ForwardAlways() RequestCallback {
	return func(req *Request) {
		req.Headers.Set(HeaderForward, "active-node")
	}
}

// DefaultRetryPolicy is the default retry policy used by new Client objects.
// It is the same as retryablehttp.DefaultRetryPolicy except that it also retries
// 412 requests, which are returned by Vault when a X-Vault-Index header isn't
// satisfied.
func DefaultRetryPolicy(ctx context.Context, resp *http.Response, err error) (bool, error) {
	retry, err := retryablehttp.DefaultRetryPolicy(ctx, resp, err)
	if err != nil || retry {
		return retry, err
	}
	if resp != nil && resp.StatusCode == 412 {
		return true, nil
	}
	return false, nil
}

// replicationStateStore is used to track cluster replication states
// in order to ensure proper read-after-write semantics for a Client.
type replicationStateStore struct {
	m     sync.RWMutex
	store []string
}

// recordState updates the store's replication states with the merger of all
// states.
func (w *replicationStateStore) recordState(resp *Response) {
	w.m.Lock()
	defer w.m.Unlock()
	newState := resp.Header.Get(HeaderIndex)
	if newState != "" {
		w.store = MergeReplicationStates(w.store, newState)
	}
}

// requireState updates the Request with the store's current replication states.
func (w *replicationStateStore) requireState(req *Request) {
	w.m.RLock()
	defer w.m.RUnlock()
	for _, s := range w.store {
		req.Headers.Add(HeaderIndex, s)
	}
}

// states currently stored.
func (w *replicationStateStore) states() []string {
	w.m.RLock()
	defer w.m.RUnlock()
	c := make([]string, len(w.store))
	copy(c, w.store)
	return c
}

// validateToken will check for non-printable characters to prevent a call that will fail at the api
func validateToken(t string) error {
	idx := strings.IndexFunc(t, func(c rune) bool {
		return !unicode.IsPrint(c)
	})
	if idx != -1 {
		return fmt.Errorf("configured Vault token contains non-printable characters and cannot be used")
	}
	return nil
}<|MERGE_RESOLUTION|>--- conflicted
+++ resolved
@@ -344,11 +344,8 @@
 }
 
 func (c *Config) TLSConfig() *tls.Config {
-<<<<<<< HEAD
-=======
-	c.modifyLock.RLock()
-	defer c.modifyLock.RUnlock()
->>>>>>> 5ce3054e
+	c.modifyLock.RLock()
+	defer c.modifyLock.RUnlock()
 	return c.clientTLSConfig.Clone()
 }
 
