package vault

import (
	"context"
	"crypto/ecdsa"
	"crypto/x509"
	"errors"
	"fmt"
	"strings"
	"sync"
	"sync/atomic"
	"time"

	"github.com/hashicorp/vault/sdk/helper/certutil"
	"github.com/hashicorp/vault/sdk/helper/consts"
	"github.com/hashicorp/vault/sdk/helper/jsonutil"
	"github.com/hashicorp/vault/sdk/logical"
	"github.com/hashicorp/vault/sdk/physical"

	"github.com/armon/go-metrics"
	aeadwrapper "github.com/hashicorp/go-kms-wrapping/wrappers/aead"
	"github.com/hashicorp/go-multierror"
	"github.com/hashicorp/go-uuid"
	"github.com/hashicorp/vault/helper/namespace"
	"github.com/hashicorp/vault/vault/seal"
	"github.com/oklog/run"
)

const (
	// lockRetryInterval is the interval we re-attempt to acquire the
	// HA lock if an error is encountered
	lockRetryInterval = 10 * time.Second

	// leaderCheckInterval is how often a standby checks for a new leader
	leaderCheckInterval = 2500 * time.Millisecond

	// keyRotateCheckInterval is how often a standby checks for a key
	// rotation taking place.
	keyRotateCheckInterval = 10 * time.Second

	// leaderPrefixCleanDelay is how long to wait between deletions
	// of orphaned leader keys, to prevent slamming the backend.
	leaderPrefixCleanDelay = 200 * time.Millisecond
)

var (
	addEnterpriseHaActors func(*Core, *run.Group) chan func()            = addEnterpriseHaActorsNoop
	interruptPerfStandby  func(chan func(), chan struct{}) chan struct{} = interruptPerfStandbyNoop
)

func addEnterpriseHaActorsNoop(*Core, *run.Group) chan func() { return nil }
func interruptPerfStandbyNoop(chan func(), chan struct{}) chan struct{} {
	return make(chan struct{})
}

// Standby checks if the Vault is in standby mode
func (c *Core) Standby() (bool, error) {
	c.stateLock.RLock()
	standby := c.standby
	c.stateLock.RUnlock()
	return standby, nil
}

// PerfStandby checks if the vault is a performance standby
func (c *Core) PerfStandby() bool {
	c.stateLock.RLock()
	perfStandby := c.perfStandby
	c.stateLock.RUnlock()
	return perfStandby
}

func (c *Core) ActiveTime() time.Time {
	c.stateLock.RLock()
	activeTime := c.activeTime
	c.stateLock.RUnlock()
	return activeTime
}

// StandbyStates is meant as a way to avoid some extra locking on the very
// common sys/health check.
func (c *Core) StandbyStates() (standby, perfStandby bool) {
	c.stateLock.RLock()
	standby = c.standby
	perfStandby = c.perfStandby
	c.stateLock.RUnlock()
	return
}

// Leader is used to get the current active leader
func (c *Core) Leader() (isLeader bool, leaderAddr, clusterAddr string, err error) {
	// Check if HA enabled. We don't need the lock for this check as it's set
	// on startup and never modified
	if c.ha == nil {
		return false, "", "", ErrHANotEnabled
	}

	// Check if sealed
	if c.Sealed() {
		return false, "", "", consts.ErrSealed
	}

	c.stateLock.RLock()

	// Check if we are the leader
	if !c.standby {
		c.stateLock.RUnlock()
		return true, c.redirectAddr, c.ClusterAddr(), nil
	}

	// Initialize a lock
	lock, err := c.ha.LockWith(CoreLockPath, "read")
	if err != nil {
		c.stateLock.RUnlock()
		return false, "", "", err
	}

	// Read the value
	held, leaderUUID, err := lock.Value()
	if err != nil {
		c.stateLock.RUnlock()
		return false, "", "", err
	}
	if !held {
		c.stateLock.RUnlock()
		return false, "", "", nil
	}

	var localLeaderUUID, localRedirectAddr, localClusterAddr string
	clusterLeaderParams := c.clusterLeaderParams.Load().(*ClusterLeaderParams)
	if clusterLeaderParams != nil {
		localLeaderUUID = clusterLeaderParams.LeaderUUID
		localRedirectAddr = clusterLeaderParams.LeaderRedirectAddr
		localClusterAddr = clusterLeaderParams.LeaderClusterAddr
	}

	// If the leader hasn't changed, return the cached value; nothing changes
	// mid-leadership, and the barrier caches anyways
	if leaderUUID == localLeaderUUID && localRedirectAddr != "" {
		c.stateLock.RUnlock()
		return false, localRedirectAddr, localClusterAddr, nil
	}

	c.logger.Trace("found new active node information, refreshing")

	defer c.stateLock.RUnlock()
	c.leaderParamsLock.Lock()
	defer c.leaderParamsLock.Unlock()

	// Validate base conditions again
	clusterLeaderParams = c.clusterLeaderParams.Load().(*ClusterLeaderParams)
	if clusterLeaderParams != nil {
		localLeaderUUID = clusterLeaderParams.LeaderUUID
		localRedirectAddr = clusterLeaderParams.LeaderRedirectAddr
		localClusterAddr = clusterLeaderParams.LeaderClusterAddr
	} else {
		localLeaderUUID = ""
		localRedirectAddr = ""
		localClusterAddr = ""
	}

	if leaderUUID == localLeaderUUID && localRedirectAddr != "" {
		return false, localRedirectAddr, localClusterAddr, nil
	}

	key := coreLeaderPrefix + leaderUUID
	// Use background because postUnseal isn't run on standby
	entry, err := c.barrier.Get(context.Background(), key)
	if err != nil {
		return false, "", "", err
	}
	if entry == nil {
		return false, "", "", nil
	}

	var oldAdv bool

	var adv activeAdvertisement
	err = jsonutil.DecodeJSON(entry.Value, &adv)
	if err != nil {
		// Fall back to pre-struct handling
		adv.RedirectAddr = string(entry.Value)
		c.logger.Debug("parsed redirect addr for new active node", "redirect_addr", adv.RedirectAddr)
		oldAdv = true
	}

	if !oldAdv {
		c.logger.Debug("parsing information for new active node", "active_cluster_addr", adv.ClusterAddr, "active_redirect_addr", adv.RedirectAddr)

		// Ensure we are using current values
		err = c.loadLocalClusterTLS(adv)
		if err != nil {
			return false, "", "", err
		}

		// This will ensure that we both have a connection at the ready and that
		// the address is the current known value
		// Since this is standby, we don't use the active context. Later we may
		// use a process-scoped context
		err = c.refreshRequestForwardingConnection(context.Background(), adv.ClusterAddr)
		if err != nil {
			return false, "", "", err
		}
	}

	// Don't set these until everything has been parsed successfully or we'll
	// never try again
	c.clusterLeaderParams.Store(&ClusterLeaderParams{
		LeaderUUID:         leaderUUID,
		LeaderRedirectAddr: adv.RedirectAddr,
		LeaderClusterAddr:  adv.ClusterAddr,
	})

	return false, adv.RedirectAddr, adv.ClusterAddr, nil
}

// StepDown is used to step down from leadership
func (c *Core) StepDown(httpCtx context.Context, req *logical.Request) (retErr error) {
	defer metrics.MeasureSince([]string{"core", "step_down"}, time.Now())

	if req == nil {
		retErr = multierror.Append(retErr, errors.New("nil request to step-down"))
		return retErr
	}

	c.stateLock.RLock()
	defer c.stateLock.RUnlock()

	if c.Sealed() {
		return nil
	}
	if c.ha == nil || c.standby {
		return nil
	}

	ctx, cancel := context.WithCancel(namespace.RootContext(nil))
	defer cancel()

	go func() {
		select {
		case <-ctx.Done():
		case <-httpCtx.Done():
			cancel()
		}
	}()

	acl, te, entity, identityPolicies, err := c.fetchACLTokenEntryAndEntity(ctx, req)
	if err != nil {
		retErr = multierror.Append(retErr, err)
		return retErr
	}

	// Audit-log the request before going any further
	auth := &logical.Auth{
		ClientToken: req.ClientToken,
		Accessor:    req.ClientTokenAccessor,
	}
	if te != nil {
		auth.IdentityPolicies = identityPolicies[te.NamespaceID]
		delete(identityPolicies, te.NamespaceID)
		auth.ExternalNamespacePolicies = identityPolicies
		auth.TokenPolicies = te.Policies
		auth.Policies = append(te.Policies, identityPolicies[te.NamespaceID]...)
		auth.Metadata = te.Meta
		auth.DisplayName = te.DisplayName
		auth.EntityID = te.EntityID
		auth.TokenType = te.Type
	}

	logInput := &logical.LogInput{
		Auth:    auth,
		Request: req,
	}
	if err := c.auditBroker.LogRequest(ctx, logInput, c.auditedHeaders); err != nil {
		c.logger.Error("failed to audit request", "request_path", req.Path, "error", err)
		retErr = multierror.Append(retErr, errors.New("failed to audit request, cannot continue"))
		return retErr
	}

	if entity != nil && entity.Disabled {
		c.logger.Warn("permission denied as the entity on the token is disabled")
		retErr = multierror.Append(retErr, logical.ErrPermissionDenied)
		return retErr
	}

	if te != nil && te.EntityID != "" && entity == nil {
		c.logger.Warn("permission denied as the entity on the token is invalid")
		retErr = multierror.Append(retErr, logical.ErrPermissionDenied)
		return retErr
	}

	// Attempt to use the token (decrement num_uses)
	if te != nil {
		te, err = c.tokenStore.UseToken(ctx, te)
		if err != nil {
			c.logger.Error("failed to use token", "error", err)
			retErr = multierror.Append(retErr, ErrInternalError)
			return retErr
		}
		if te == nil {
			// Token has been revoked
			retErr = multierror.Append(retErr, logical.ErrPermissionDenied)
			return retErr
		}
	}

	// Verify that this operation is allowed
	authResults := c.performPolicyChecks(ctx, acl, te, req, entity, &PolicyCheckOpts{
		RootPrivsRequired: true,
	})
	if !authResults.Allowed {
		retErr = multierror.Append(retErr, authResults.Error)
		if authResults.Error.ErrorOrNil() == nil || authResults.DeniedError {
			retErr = multierror.Append(retErr, logical.ErrPermissionDenied)
		}
		return retErr
	}

	if te != nil && te.NumUses == tokenRevocationPending {
		// Token needs to be revoked. We do this immediately here because
		// we won't have a token store after sealing.
		leaseID, err := c.expiration.CreateOrFetchRevocationLeaseByToken(c.activeContext, te)
		if err == nil {
			err = c.expiration.Revoke(c.activeContext, leaseID)
		}
		if err != nil {
			c.logger.Error("token needed revocation before step-down but failed to revoke", "error", err)
			retErr = multierror.Append(retErr, ErrInternalError)
		}
	}

	select {
	case c.manualStepDownCh <- struct{}{}:
	default:
		c.logger.Warn("manual step-down operation already queued")
	}

	return retErr
}

// runStandby is a long running process that manages a number of the HA
// subsystems.
func (c *Core) runStandby(doneCh, manualStepDownCh, stopCh chan struct{}) {
	defer close(doneCh)
	defer close(manualStepDownCh)
	c.logger.Info("entering standby mode")

	var g run.Group
	newLeaderCh := addEnterpriseHaActors(c, &g)
	{
		// This will cause all the other actors to close when the stop channel
		// is closed.
		g.Add(func() error {
			<-stopCh
			return nil
		}, func(error) {})
	}
	{
		// Monitor for key rotations
		keyRotateStop := make(chan struct{})

		g.Add(func() error {
			c.periodicCheckKeyUpgrades(context.Background(), keyRotateStop)
			return nil
		}, func(error) {
			close(keyRotateStop)
			c.logger.Debug("shutting down periodic key rotation checker")
		})
	}
	{
		// Monitor for new leadership
		checkLeaderStop := make(chan struct{})

		g.Add(func() error {
			c.periodicLeaderRefresh(newLeaderCh, checkLeaderStop)
			return nil
		}, func(error) {
			close(checkLeaderStop)
			c.logger.Debug("shutting down periodic leader refresh")
		})
	}
	{
		// Wait for leadership
		leaderStopCh := make(chan struct{})

		g.Add(func() error {
			c.waitForLeadership(newLeaderCh, manualStepDownCh, leaderStopCh)
			return nil
		}, func(error) {
			close(leaderStopCh)
			c.logger.Debug("shutting down leader elections")
		})
	}

	// Start all the actors
	g.Run()
}

// waitForLeadership is a long running routine that is used when an HA backend
// is enabled. It waits until we are leader and switches this Vault to
// active.
func (c *Core) waitForLeadership(newLeaderCh chan func(), manualStepDownCh, stopCh chan struct{}) {
	var manualStepDown bool
	firstIteration := true
	for {
		// Check for a shutdown
		select {
		case <-stopCh:
			c.logger.Debug("stop channel triggered in runStandby")
			return
		default:
			// If we've just down, we could instantly grab the lock again. Give
			// the other nodes a chance.
			if manualStepDown {
				time.Sleep(manualStepDownSleepPeriod)
				manualStepDown = false
			} else if !firstIteration {
				// If we restarted the for loop due to an error, wait a second
				// so that we don't busy loop if the error persists.
				time.Sleep(1 * time.Second)
			}
		}
		firstIteration = false

		// Create a lock
		uuid, err := uuid.GenerateUUID()
		if err != nil {
			c.logger.Error("failed to generate uuid", "error", err)
			continue
		}
		lock, err := c.ha.LockWith(CoreLockPath, uuid)
		if err != nil {
			c.logger.Error("failed to create lock", "error", err)
			continue
		}

		// Attempt the acquisition
		leaderLostCh := c.acquireLock(lock, stopCh)

		// Bail if we are being shutdown
		if leaderLostCh == nil {
			return
		}

		if atomic.LoadUint32(c.neverBecomeActive) == 1 {
			c.heldHALock = nil
			lock.Unlock()
			c.logger.Info("marked never become active, giving up active state")
			continue
		}

		c.logger.Info("acquired lock, enabling active operation")

		// This is used later to log a metrics event; this can be helpful to
		// detect flapping
		activeTime := time.Now()

		continueCh := interruptPerfStandby(newLeaderCh, stopCh)

		// Grab the statelock or stop
		if stopped := grabLockOrStop(c.stateLock.Lock, c.stateLock.Unlock, stopCh); stopped {
			lock.Unlock()
			close(continueCh)
			metrics.MeasureSince([]string{"core", "leadership_setup_failed"}, activeTime)
			return
		}

		if c.Sealed() {
			c.logger.Warn("grabbed HA lock but already sealed, exiting")
			lock.Unlock()
			close(continueCh)
			c.stateLock.Unlock()
			metrics.MeasureSince([]string{"core", "leadership_setup_failed"}, activeTime)
			return
		}

		// Store the lock so that we can manually clear it later if needed
		c.heldHALock = lock

		// Create the active context
		activeCtx, activeCtxCancel := context.WithCancel(namespace.RootContext(nil))
		c.activeContext = activeCtx
		c.activeContextCancelFunc.Store(activeCtxCancel)

		// Perform seal migration
		if err := c.migrateSeal(c.activeContext); err != nil {
			c.logger.Error("seal migration error", "error", err)
			c.barrier.Seal()
			c.logger.Warn("vault is sealed")
			c.heldHALock = nil
			lock.Unlock()
			close(continueCh)
			c.stateLock.Unlock()
			return
		}

		// This block is used to wipe barrier/seal state and verify that
		// everything is sane. If we have no sanity in the barrier, we actually
		// seal, as there's little we can do.
		{
			c.seal.SetBarrierConfig(activeCtx, nil)
			if c.seal.RecoveryKeySupported() {
				c.seal.SetRecoveryConfig(activeCtx, nil)
			}

			if err := c.performKeyUpgrades(activeCtx); err != nil {
				c.logger.Error("error performing key upgrades", "error", err)

				// If we fail due to anything other than a context canceled
				// error we should shutdown as we may have the incorrect Keys.
				if !strings.Contains(err.Error(), context.Canceled.Error()) {
					// We call this in a goroutine so that we can give up the
					// statelock and have this shut us down; sealInternal has a
					// workflow where it watches for the stopCh to close so we want
					// to return from here
					go c.Shutdown()
				}

				c.heldHALock = nil
				lock.Unlock()
				close(continueCh)
				c.stateLock.Unlock()
				metrics.MeasureSince([]string{"core", "leadership_setup_failed"}, activeTime)

				// If we are shutting down we should return from this function,
				// otherwise continue
				if !strings.Contains(err.Error(), context.Canceled.Error()) {
					continue
				} else {
					return
				}
			}
		}

		{
			// Clear previous local cluster cert info so we generate new. Since the
			// UUID will have changed, standbys will know to look for new info
			c.localClusterParsedCert.Store((*x509.Certificate)(nil))
			c.localClusterCert.Store(([]byte)(nil))
			c.localClusterPrivateKey.Store((*ecdsa.PrivateKey)(nil))

			if err := c.setupCluster(activeCtx); err != nil {
				c.heldHALock = nil
				lock.Unlock()
				close(continueCh)
				c.stateLock.Unlock()
				c.logger.Error("cluster setup failed", "error", err)
				metrics.MeasureSince([]string{"core", "leadership_setup_failed"}, activeTime)
				continue
			}

		}
		// Advertise as leader
		if err := c.advertiseLeader(activeCtx, uuid, leaderLostCh); err != nil {
			c.heldHALock = nil
			lock.Unlock()
			close(continueCh)
			c.stateLock.Unlock()
			c.logger.Error("leader advertisement setup failed", "error", err)
			metrics.MeasureSince([]string{"core", "leadership_setup_failed"}, activeTime)
			continue
		}

		// Attempt the post-unseal process
		err = c.postUnseal(activeCtx, activeCtxCancel, standardUnsealStrategy{})
		if err == nil {
			c.standby = false
			c.leaderUUID = uuid
			c.metricSink.SetGaugeWithLabels([]string{"core", "active"}, 1, nil)
		}

		close(continueCh)
		c.stateLock.Unlock()

		// Handle a failure to unseal
		if err != nil {
			c.logger.Error("post-unseal setup failed", "error", err)
			lock.Unlock()
			metrics.MeasureSince([]string{"core", "leadership_setup_failed"}, activeTime)
			continue
		}

		// Monitor a loss of leadership
		select {
		case <-leaderLostCh:
			c.logger.Warn("leadership lost, stopping active operation")
		case <-stopCh:
		case <-manualStepDownCh:
			manualStepDown = true
			c.logger.Warn("stepping down from active operation to standby")
		}

		// Stop Active Duty
		{
			// Spawn this in a go routine so we can cancel the context and
			// unblock any inflight requests that are holding the statelock.
			go func() {
				select {
				case <-activeCtx.Done():
				// Attempt to drain any inflight requests
				case <-time.After(DefaultMaxRequestDuration):
					activeCtxCancel()
				}
			}()

			// Grab lock if we are not stopped
			stopped := grabLockOrStop(c.stateLock.Lock, c.stateLock.Unlock, stopCh)

			// Cancel the context incase the above go routine hasn't done it
			// yet
			activeCtxCancel()
			metrics.MeasureSince([]string{"core", "leadership_lost"}, activeTime)

			// Mark as standby
			c.standby = true
			c.leaderUUID = ""
			c.metricSink.SetGaugeWithLabels([]string{"core", "active"}, 0, nil)

			// Seal
			if err := c.preSeal(); err != nil {
				c.logger.Error("pre-seal teardown failed", "error", err)
			}

			// If we are not meant to keep the HA lock, clear it
			if atomic.LoadUint32(c.keepHALockOnStepDown) == 0 {
				if err := c.clearLeader(uuid); err != nil {
					c.logger.Error("clearing leader advertisement failed", "error", err)
				}

				if err := c.heldHALock.Unlock(); err != nil {
					c.logger.Error("unlocking HA lock failed", "error", err)
				}
				c.heldHALock = nil
			}

			// If we are stopped return, otherwise unlock the statelock
			if stopped {
				return
			}
			c.stateLock.Unlock()
		}
	}
}

// grabLockOrStop returns stopped=false if the lock is acquired. Returns
// stopped=true if the lock is not acquired, because stopCh was closed. If the
// lock was acquired (stopped=false) then it's up to the caller to unlock. If
// the lock was not acquired (stopped=true), the caller does not hold the lock and
// should not call unlock.
func grabLockOrStop(lockFunc, unlockFunc func(), stopCh chan struct{}) (stopped bool) {
	// lock protects these variables which are shared by parent and child.
	var lock sync.Mutex
	parentWaiting := true
	locked := false

	// doneCh is closed when the child goroutine is done.
	doneCh := make(chan struct{})
	go func() {
		defer close(doneCh)
		lockFunc()

		// The parent goroutine may or may not be waiting.
		lock.Lock()
		defer lock.Unlock()
		if !parentWaiting {
			unlockFunc()
		} else {
			locked = true
		}
	}()

	stop := false
	select {
	case <-stopCh:
		stop = true
	case <-doneCh:
	}

	// The child goroutine may not have acquired the lock yet.
	lock.Lock()
	defer lock.Unlock()
	parentWaiting = false
	if stop {
		if locked {
			unlockFunc()
		}
		return true
	}
	return false
}

// This checks the leader periodically to ensure that we switch RPC to a new
// leader pretty quickly. There is logic in Leader() already to not make this
// onerous and avoid more traffic than needed, so we just call that and ignore
// the result.
func (c *Core) periodicLeaderRefresh(newLeaderCh chan func(), stopCh chan struct{}) {
	opCount := new(int32)

	clusterAddr := ""
	for {
		select {
		case <-time.After(leaderCheckInterval):
			count := atomic.AddInt32(opCount, 1)
			if count > 1 {
				atomic.AddInt32(opCount, -1)
				continue
			}
			// We do this in a goroutine because otherwise if this refresh is
			// called while we're shutting down the call to Leader() can
			// deadlock, which then means stopCh can never been seen and we can
			// block shutdown
			go func() {
				// Bind locally, as the race detector is tripping here
				lopCount := opCount
				isLeader, _, newClusterAddr, _ := c.Leader()

				// If we are the leader reset the clusterAddr since the next
				// failover might go to the node that was previously active.
				if isLeader {
					clusterAddr = ""
				}

				if !isLeader && newClusterAddr != clusterAddr && newLeaderCh != nil {
					select {
					case newLeaderCh <- nil:
						c.logger.Debug("new leader found, triggering new leader channel")
						clusterAddr = newClusterAddr
					default:
						c.logger.Debug("new leader found, but still processing previous leader change")
					}
				}
				atomic.AddInt32(lopCount, -1)
			}()
		case <-stopCh:
			return
		}
	}
}

// periodicCheckKeyUpgrade is used to watch for key rotation events as a standby
func (c *Core) periodicCheckKeyUpgrades(ctx context.Context, stopCh chan struct{}) {
	raftBackend := c.getRaftBackend()
	isRaft := raftBackend != nil

	opCount := new(int32)
	for {
		select {
		case <-time.After(keyRotateCheckInterval):
			count := atomic.AddInt32(opCount, 1)
			if count > 1 {
				atomic.AddInt32(opCount, -1)
				continue
			}

			go func() {
				// Bind locally, as the race detector is tripping here
				lopCount := opCount

				// Only check if we are a standby
				c.stateLock.RLock()
				standby := c.standby
				c.stateLock.RUnlock()
				if !standby {
					atomic.AddInt32(lopCount, -1)
					return
				}

				// Check for a poison pill. If we can read it, it means we have stale
				// keys (e.g. from replication being activated) and we need to seal to
				// be unsealed again.
				entry, _ := c.barrier.Get(ctx, poisonPillPath)
				if entry != nil && len(entry.Value) > 0 {
					c.logger.Warn("encryption keys have changed out from underneath us (possibly due to replication enabling), must be unsealed again")
					// If we are using raft storage we do not want to shut down
					// raft during replication secondary enablement. This will
					// allow us to keep making progress on the raft log.
					go c.sealInternalWithOptions(true, false, !isRaft)
					atomic.AddInt32(lopCount, -1)
					return
				}

				if err := c.checkKeyUpgrades(ctx); err != nil {
					c.logger.Error("key rotation periodic upgrade check failed", "error", err)
				}

				if isRaft {
					hasState, err := raftBackend.HasState()
					if err != nil {
						c.logger.Error("could not check raft state", "error", err)
					}

					if raftBackend.Initialized() && hasState {
						if err := c.checkRaftTLSKeyUpgrades(ctx); err != nil {
							c.logger.Error("raft tls periodic upgrade check failed", "error", err)
						}
					}
				}

				atomic.AddInt32(lopCount, -1)
				return
			}()
		case <-stopCh:
			return
		}
	}
}

// checkKeyUpgrades is used to check if there have been any key rotations
// and if there is a chain of upgrades available
func (c *Core) checkKeyUpgrades(ctx context.Context) error {
	for {
		// Check for an upgrade
		didUpgrade, newTerm, err := c.barrier.CheckUpgrade(ctx)
		if err != nil {
			return err
		}

		// Nothing to do if no upgrade
		if !didUpgrade {
			break
		}
		if c.logger.IsInfo() {
			c.logger.Info("upgraded to new key term", "term", newTerm)
		}
	}
	return nil
}

<<<<<<< HEAD
func (c *Core) reloadRootKey(ctx context.Context) error {
	if err := c.barrier.ReloadRootKey(ctx); err != nil {
		return errwrap.Wrapf("error reloading root key: {{err}}", err)
=======
func (c *Core) reloadMasterKey(ctx context.Context) error {
	if err := c.barrier.ReloadMasterKey(ctx); err != nil {
		return fmt.Errorf("error reloading master key: %w", err)
>>>>>>> 9338b5ad
	}
	return nil
}

func (c *Core) reloadShamirKey(ctx context.Context) error {
	_ = c.seal.SetBarrierConfig(ctx, nil)
	if cfg, _ := c.seal.BarrierConfig(ctx); cfg == nil {
		return nil
	}
	var shamirKey []byte
	switch c.seal.StoredKeysSupported() {
	case seal.StoredKeysSupportedGeneric:
		return nil
	case seal.StoredKeysSupportedShamirRoot:
		entry, err := c.barrier.Get(ctx, shamirKekPath)
		if err != nil {
			return err
		}
		if entry == nil {
			return nil
		}
		shamirKey = entry.Value
	case seal.StoredKeysNotSupported:
		keyring, err := c.barrier.Keyring()
		if err != nil {
			return fmt.Errorf("failed to update seal access: %w", err)
		}
		shamirKey = keyring.rootKey
	}
	return c.seal.GetAccess().Wrapper.(*aeadwrapper.ShamirWrapper).SetAESGCMKeyBytes(shamirKey)
}

func (c *Core) performKeyUpgrades(ctx context.Context) error {
	if err := c.checkKeyUpgrades(ctx); err != nil {
		return fmt.Errorf("error checking for key upgrades: %w", err)
	}

<<<<<<< HEAD
	if err := c.reloadRootKey(ctx); err != nil {
		return errwrap.Wrapf("error reloading root key: {{err}}", err)
=======
	if err := c.reloadMasterKey(ctx); err != nil {
		return fmt.Errorf("error reloading master key: %w", err)
>>>>>>> 9338b5ad
	}

	if err := c.barrier.ReloadKeyring(ctx); err != nil {
		return fmt.Errorf("error reloading keyring: %w", err)
	}

	if err := c.reloadShamirKey(ctx); err != nil {
		return fmt.Errorf("error reloading shamir kek key: %w", err)
	}

	if err := c.scheduleUpgradeCleanup(ctx); err != nil {
		return fmt.Errorf("error scheduling upgrade cleanup: %w", err)
	}

	return nil
}

// scheduleUpgradeCleanup is used to ensure that all the upgrade paths
// are cleaned up in a timely manner if a leader failover takes place
func (c *Core) scheduleUpgradeCleanup(ctx context.Context) error {
	// List the upgrades
	upgrades, err := c.barrier.List(ctx, keyringUpgradePrefix)
	if err != nil {
		return fmt.Errorf("failed to list upgrades: %w", err)
	}

	// Nothing to do if no upgrades
	if len(upgrades) == 0 {
		return nil
	}

	// Schedule cleanup for all of them
	time.AfterFunc(c.KeyRotateGracePeriod(), func() {
		sealed, err := c.barrier.Sealed()
		if err != nil {
			c.logger.Warn("failed to check barrier status at upgrade cleanup time")
			return
		}
		if sealed {
			c.logger.Warn("barrier sealed at upgrade cleanup time")
			return
		}
		for _, upgrade := range upgrades {
			path := fmt.Sprintf("%s%s", keyringUpgradePrefix, upgrade)
			if err := c.barrier.Delete(ctx, path); err != nil {
				c.logger.Error("failed to cleanup upgrade", "path", path, "error", err)
			}
		}
	})
	return nil
}

// acquireLock blocks until the lock is acquired, returning the leaderLostCh
func (c *Core) acquireLock(lock physical.Lock, stopCh <-chan struct{}) <-chan struct{} {
	for {
		// Attempt lock acquisition
		leaderLostCh, err := lock.Lock(stopCh)
		if err == nil {
			return leaderLostCh
		}

		// Retry the acquisition
		c.logger.Error("failed to acquire lock", "error", err)
		select {
		case <-time.After(lockRetryInterval):
		case <-stopCh:
			return nil
		}
	}
}

// advertiseLeader is used to advertise the current node as leader
func (c *Core) advertiseLeader(ctx context.Context, uuid string, leaderLostCh <-chan struct{}) error {
	if leaderLostCh != nil {
		go c.cleanLeaderPrefix(ctx, uuid, leaderLostCh)
	}

	var key *ecdsa.PrivateKey
	switch c.localClusterPrivateKey.Load().(type) {
	case *ecdsa.PrivateKey:
		key = c.localClusterPrivateKey.Load().(*ecdsa.PrivateKey)
	default:
		c.logger.Error("unknown cluster private key type", "key_type", fmt.Sprintf("%T", c.localClusterPrivateKey.Load()))
		return fmt.Errorf("unknown cluster private key type %T", c.localClusterPrivateKey.Load())
	}

	keyParams := &certutil.ClusterKeyParams{
		Type: corePrivateKeyTypeP521,
		X:    key.X,
		Y:    key.Y,
		D:    key.D,
	}

	locCert := c.localClusterCert.Load().([]byte)
	localCert := make([]byte, len(locCert))
	copy(localCert, locCert)
	adv := &activeAdvertisement{
		RedirectAddr:     c.redirectAddr,
		ClusterAddr:      c.ClusterAddr(),
		ClusterCert:      localCert,
		ClusterKeyParams: keyParams,
	}
	val, err := jsonutil.EncodeJSON(adv)
	if err != nil {
		return err
	}
	ent := &logical.StorageEntry{
		Key:   coreLeaderPrefix + uuid,
		Value: val,
	}
	err = c.barrier.Put(ctx, ent)
	if err != nil {
		return err
	}

	if c.serviceRegistration != nil {
		if err := c.serviceRegistration.NotifyActiveStateChange(true); err != nil {
			if c.logger.IsWarn() {
				c.logger.Warn("failed to notify active status", "error", err)
			}
		}
	}
	return nil
}

func (c *Core) cleanLeaderPrefix(ctx context.Context, uuid string, leaderLostCh <-chan struct{}) {
	keys, err := c.barrier.List(ctx, coreLeaderPrefix)
	if err != nil {
		c.logger.Error("failed to list entries in core/leader", "error", err)
		return
	}
	for len(keys) > 0 {
		select {
		case <-time.After(leaderPrefixCleanDelay):
			if keys[0] != uuid {
				c.barrier.Delete(ctx, coreLeaderPrefix+keys[0])
			}
			keys = keys[1:]
		case <-leaderLostCh:
			return
		}
	}
}

// clearLeader is used to clear our leadership entry
func (c *Core) clearLeader(uuid string) error {
	key := coreLeaderPrefix + uuid
	err := c.barrier.Delete(context.Background(), key)

	// Advertise ourselves as a standby
	if c.serviceRegistration != nil {
		if err := c.serviceRegistration.NotifyActiveStateChange(false); err != nil {
			if c.logger.IsWarn() {
				c.logger.Warn("failed to notify standby status", "error", err)
			}
		}
	}

	return err
}

func (c *Core) SetNeverBecomeActive(on bool) {
	if on {
		atomic.StoreUint32(c.neverBecomeActive, 1)
	} else {
		atomic.StoreUint32(c.neverBecomeActive, 0)
	}
}<|MERGE_RESOLUTION|>--- conflicted
+++ resolved
@@ -825,15 +825,9 @@
 	return nil
 }
 
-<<<<<<< HEAD
 func (c *Core) reloadRootKey(ctx context.Context) error {
 	if err := c.barrier.ReloadRootKey(ctx); err != nil {
-		return errwrap.Wrapf("error reloading root key: {{err}}", err)
-=======
-func (c *Core) reloadMasterKey(ctx context.Context) error {
-	if err := c.barrier.ReloadMasterKey(ctx); err != nil {
-		return fmt.Errorf("error reloading master key: %w", err)
->>>>>>> 9338b5ad
+		return fmt.Errorf("error reloading root key: %w", err)
 	}
 	return nil
 }
@@ -871,13 +865,8 @@
 		return fmt.Errorf("error checking for key upgrades: %w", err)
 	}
 
-<<<<<<< HEAD
 	if err := c.reloadRootKey(ctx); err != nil {
-		return errwrap.Wrapf("error reloading root key: {{err}}", err)
-=======
-	if err := c.reloadMasterKey(ctx); err != nil {
-		return fmt.Errorf("error reloading master key: %w", err)
->>>>>>> 9338b5ad
+		return fmt.Errorf("error reloading root key: %w", err)
 	}
 
 	if err := c.barrier.ReloadKeyring(ctx); err != nil {
