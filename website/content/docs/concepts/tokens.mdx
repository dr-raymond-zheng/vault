---
layout: docs
page_title: Tokens
description: Tokens are a core auth method in Vault. Concepts and important features.
---

# Tokens

!> **Warning**: Since tokens are considered opaque values, their structure is undocumented and subject to change. For these reasons, we do not recommend using tokens within your scripts or for automation since it can cause breakage.

Tokens are the core method for _authentication_ within Vault. Tokens
can be used directly or [auth methods](/docs/concepts/auth)
can be used to dynamically generate tokens based on external identities.

If you've gone through the getting started guide, you probably noticed that
`vault server -dev` (or `vault operator init` for a non-dev server) outputs an
initial "root token." This is the first method of authentication for Vault.
It is also the only auth method that cannot be disabled.

As stated in the [authentication concepts](/docs/concepts/auth),
all external authentication mechanisms, such as GitHub, map down to dynamically
created tokens. These tokens have all the same properties as a normal manually
created token.

Within Vault, tokens map to information. The most important information mapped
to a token is a set of one or more attached
[policies](/docs/concepts/policies). These policies control what the token
holder is allowed to do within Vault. Other mapped information includes
metadata that can be viewed and is added to the audit log, such as creation
time, last renewal time, and more.

<<<<<<< HEAD
Read on for a deeper dive into token concepts.
=======
Read on for a deeper dive into token concepts.  See the
[tokens tutorial](https://learn.hashicorp.com/tutorials/vault/tokens)
for details on how these concepts play out in practice.
>>>>>>> 8fddccdf

## Token Types

As of Vault 1.0, there are two types of tokens: `service` tokens and `batch`
tokens. A section near the bottom of this page contains detailed information
about their differences, but it is useful to understand other token concepts
first. The features in the following sections all apply to service tokens, and
their applicability to batch tokens is discussed later.

## The Token Store

Often in documentation or in help channels, the "token store" is referenced.
This is the same as the [`token` authentication
backend](/docs/auth/token). This is a special
backend in that it is responsible for creating and storing tokens, and cannot
be disabled. It is also the only auth method that has no login
capability -- all actions require existing authenticated tokens.

## Root Tokens

Root tokens are tokens that have the `root` policy attached to them. Root
tokens can do anything in Vault. _Anything_. In addition, they are the only
type of token within Vault that can be set to never expire without any renewal
needed. As a result, it is purposefully hard to create root tokens; in fact
there are only three ways to create root tokens:

1. The initial root token generated at `vault operator init` time -- this token has no
   expiration
1. By using another root token; a root token with an expiration cannot create a
   root token that never expires
1. By using `vault operator generate-root` ([example](https://learn.hashicorp.com/tutorials/vault/generate-root))
   with the permission of a quorum of unseal key holders

Root tokens are useful in development but should be extremely carefully guarded
in production. In fact, the Vault team recommends that root tokens are only
used for just enough initial setup (usually, setting up auth methods
and policies necessary to allow administrators to acquire more limited tokens)
or in emergencies, and are revoked immediately after they are no longer needed.
If a new root token is needed, the `operator generate-root` command and associated
[API endpoint](/api-docs/system/generate-root) can be used to generate one on-the-fly.

It is also good security practice for there to be multiple eyes on a terminal
whenever a root token is live. This way multiple people can verify as to the
tasks performed with the root token, and that the token was revoked immediately
after these tasks were completed.

## Token Hierarchies and Orphan Tokens

Normally, when a token holder creates new tokens, these tokens will be created
as children of the original token; tokens they create will be children of them;
and so on. When a parent token is revoked, all of its child tokens -- and all
of their leases -- are revoked as well. This ensures that a user cannot escape
revocation by simply generating a never-ending tree of child tokens.

Often this behavior is not desired, so users with appropriate access can create
`orphan` tokens. These tokens have no parent -- they are the root of their own
token tree. These orphan tokens can be created:

1. Via `write` access to the `auth/token/create-orphan` endpoint
1. By having `sudo` or `root` access to the `auth/token/create`
   and setting the `no_parent` parameter to `true`
1. Via token store roles
1. By logging in with any other (non-`token`) auth method

Users with appropriate permissions can also use the `auth/token/revoke-orphan`
endpoint, which revokes the given token but rather than revoke the rest of the
tree, it instead sets the tokens' immediate children to be orphans. Use with
caution!

## Token Accessors

When tokens are created, a token accessor is also created and returned. This
accessor is a value that acts as a reference to a token and can only be used to
perform limited actions:

1. Look up a token's properties (not including the actual token ID)
1. Look up a token's capabilities on a path
1. Renew the token
1. Revoke the token

The token _making the call_, _not_ the token associated with the accessor, must
have appropriate permissions for these functions.

There are many useful workflows around token accessors. As an example, a
service that creates tokens on behalf of another service (such as the
[Nomad](https://www.nomadproject.io/) scheduler) can store the accessor
correlated with a particular job ID. When the job is complete, the accessor can
be used to instantly revoke the token given to the job and all of its leased
credentials, limiting the chance that a bad actor will discover and use them.

Audit devices can optionally be set to not obfuscate token accessors in audit
logs. This provides a way to quickly revoke tokens in case of an emergency.
However, it also means that the audit logs can be used to perform a larger-scale
denial of service attack.

Finally, the only way to "list tokens" is via the `auth/token/accessors`
command, which actually gives a list of token accessors. While this is still a
dangerous endpoint (since listing all of the accessors means that they can then
be used to revoke all tokens), it also provides a way to audit and revoke the
currently-active set of tokens.

## Token Time-To-Live, Periodic Tokens, and Explicit Max TTLs

Every non-root token has a time-to-live (TTL) associated with it, which is a
current period of validity since either the token's creation time or last
renewal time, whichever is more recent. (Root tokens may have a TTL associated,
but the TTL may also be 0, indicating a token that never expires). After the
current TTL is up, the token will no longer function -- it, and its associated
leases, are revoked.

If the token is renewable, Vault can be asked to extend the token validity
period using `vault token renew` or the appropriate renewal endpoint. At this
time, various factors come into play. What happens depends upon whether the
token is a periodic token (available for creation by `root`/`sudo` users, token
store roles, or some auth methods), has an explicit maximum TTL
attached, or neither.

### The General Case

In the general case, where there is neither a period nor explicit maximum TTL
value set on the token, the token's lifetime since it was created will be
compared to the maximum TTL. This maximum TTL value is dynamically generated
and can change from renewal to renewal, so the value cannot be displayed when a
token's information is looked up. It is based on a combination of factors:

1. The system max TTL, which is 32 days but can be changed in Vault's
   configuration file.
1. The max TTL set on a mount using [mount
   tuning](/api-docs/system/mounts). This value
   is allowed to override the system max TTL -- it can be longer or shorter,
   and if set this value will be respected.
1. A value suggested by the auth method that issued the token. This
   might be configured on a per-role, per-group, or per-user basis. This value
   is allowed to be less than the mount max TTL (or, if not set, the system max
   TTL), but it is not allowed to be longer.

Note that the values in (2) and (3) may change at any given time, which is why
a final determination about the current allowed max TTL is made at renewal time
using the current values. It is also why it is important to always ensure that
the TTL returned from a renewal operation is within an allowed range; if this
value is not extending, likely the TTL of the token cannot be extended past its
current value and the client may want to reauthenticate and acquire a new
token. However, outside of direct operator interaction, Vault will never revoke
a token before the returned TTL has expired.

### Explicit Max TTLs

Tokens can have an explicit max TTL set on them. This value becomes a hard
limit on the token's lifetime -- no matter what the values in (1), (2), and (3)
from the general case are, the token cannot live past this explicitly-set
value. This has an effect even when using periodic tokens to escape the normal
TTL mechanism.

### Periodic Tokens

In some cases, having a token be revoked would be problematic -- for instance,
if a long-running service needs to maintain its SQL connection pool over a long
period of time. In this scenario, a periodic token can be used. Periodic tokens
can be created in a few ways:

1. By having `sudo` capability or a `root` token with the `auth/token/create`
   endpoint
1. By using token store roles
1. By using an auth method that supports issuing these, such as
   AppRole

At issue time, the TTL of a periodic token will be equal to the configured
period. At every renewal time, the TTL will be reset back to this configured
period, and as long as the token is successfully renewed within each of these
periods of time, it will never expire. Outside of `root` tokens, it is
currently the only way for a token in Vault to have an unlimited lifetime.

The idea behind periodic tokens is that it is easy for systems and services to
perform an action relatively frequently -- for instance, every two hours, or
even every five minutes. Therefore, as long as a system is actively renewing
this token -- in other words, as long as the system is alive -- the system is
allowed to keep using the token and any associated leases. However, if the
system stops renewing within this period (for instance, if it was shut down),
the token will expire relatively quickly. It is good practice to keep this
period as short as possible, and generally speaking it is not useful for humans
to be given periodic tokens.

There are a few important things to know when using periodic tokens:

- When a periodic token is created via a token store role, the _current_ value
  of the role's period setting will be used at renewal time
- A token with both a period and an explicit max TTL will act like a periodic
  token but will be revoked when the explicit max TTL is reached

## CIDR-Bound Tokens

Some tokens are able to be bound to CIDR(s) that restrict the range of client
IPs allowed to use them. These affect all tokens except for non-expiring root
tokens (those with a TTL of zero). If a root token has an expiration, it also
is affected by CIDR-binding.

## Token Types in Detail

There are currently two types of tokens.

### Service Tokens

Service tokens are what users will generally think of as "normal" Vault tokens.
They support all features, such as renewal, revocation, creating child tokens,
and more. They are correspondingly heavyweight to create and track.

### Batch Tokens

Batch tokens are encrypted blobs that carry enough information for them to
be used for Vault actions, but they require no storage on disk to track them.
As a result they are extremely lightweight and scalable, but lack most of the
flexibility and features of service tokens.

### Token Type Comparison

This reference chart describes the difference in behavior between service and
batch tokens.

|                                                     |                                          Service Tokens |                                    Batch Tokens |
| --------------------------------------------------- | ------------------------------------------------------: | ----------------------------------------------: |
| Can Be Root Tokens                                  |                                                     Yes |                                              No |
| Can Create Child Tokens                             |                                                     Yes |                                              No |
| Can be Renewable                                    |                                                     Yes |                                              No |
| Can be Periodic                                     |                                                     Yes |                                              No |
| Can have Explicit Max TTL                           |                                                     Yes |                    No (always uses a fixed TTL) |
| Has Accessors                                       |                                                     Yes |                                              No |
| Has Cubbyhole                                       |                                                     Yes |                                              No |
| Revoked with Parent (if not orphan)                 |                                                     Yes |                                   Stops Working |
| Dynamic Secrets Lease Assignment                    |                                                    Self |                          Parent (if not orphan) |
| Can be Used Across Performance Replication Clusters |                                                      No |                                 Yes (if orphan) |
| Creation Scales with Performance Standby Node Count |                                                      No |                                             Yes |
| Cost                                                | Heavyweight; multiple storage writes per token creation | Lightweight; no storage cost for token creation |

### Service vs. Batch Token Lease Handling

#### Service Tokens

Leases created by service tokens (including child tokens' leases) are tracked
along with the service token and revoked when the token expires.

#### Batch Tokens

Leases created by batch tokens are constrained to the remaining TTL of the
batch tokens and, if the batch token is not an orphan, are tracked by the
parent. They are revoked when the batch token's TTL expires, or when the batch
token's parent is revoked (at which point the batch token is also denied access
to Vault).

As a corollary, batch tokens can be used across performance replication
clusters, but only if they are orphan, since non-orphan tokens will not be able
to ensure the validity of the parent token.<|MERGE_RESOLUTION|>--- conflicted
+++ resolved
@@ -29,13 +29,9 @@
 metadata that can be viewed and is added to the audit log, such as creation
 time, last renewal time, and more.
 
-<<<<<<< HEAD
-Read on for a deeper dive into token concepts.
-=======
 Read on for a deeper dive into token concepts.  See the
 [tokens tutorial](https://learn.hashicorp.com/tutorials/vault/tokens)
 for details on how these concepts play out in practice.
->>>>>>> 8fddccdf
 
 ## Token Types
 
